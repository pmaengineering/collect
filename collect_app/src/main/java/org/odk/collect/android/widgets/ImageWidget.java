--- conflicted
+++ resolved
@@ -27,12 +27,7 @@
 import org.odk.collect.android.activities.CaptureSelfieActivity;
 import org.odk.collect.android.activities.CaptureSelfieActivityNewApi;
 import org.odk.collect.android.application.Collect;
-<<<<<<< HEAD
 import org.odk.collect.android.utilities.FileUtils;
-import org.odk.collect.android.utilities.MediaUtils;
-
-=======
->>>>>>> 91c7a0e4
 import java.io.File;
 import java.util.Locale;
 
@@ -176,22 +171,8 @@
             intent.putExtra(android.provider.MediaStore.EXTRA_OUTPUT, uri);
             FileUtils.grantFilePermissions(intent, uri, getContext());
         }
-<<<<<<< HEAD
-        try {
-            waitForData();
-            ((Activity) getContext()).startActivityForResult(intent,
-                    RequestCodes.IMAGE_CAPTURE);
-        } catch (ActivityNotFoundException e) {
-            Toast.makeText(getContext(),
-                    getContext().getString(R.string.activity_not_found, getContext().getString(R.string.capture_image)),
-                    Toast.LENGTH_SHORT).show();
-            cancelWaitingForData();
-        }
-    }
-=======
->>>>>>> 91c7a0e4
 
-        imageCaptureHandler.captureImage(i, RequestCodes.IMAGE_CAPTURE, R.string.capture_image);
+        imageCaptureHandler.captureImage(intent, RequestCodes.IMAGE_CAPTURE, R.string.capture_image);
     }
 
 }