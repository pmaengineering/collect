--- conflicted
+++ resolved
@@ -1,14 +1,4 @@
 <?xml version="1.0" encoding="utf-8"?>
-<!--
-  Copyright (C) 2009 University of Washington Licensed under the Apache 
-	License, Version 2.0 (the "License"); you may not use this file except in 
-	compliance with the License. You may obtain a copy of the License at http://www.apache.org/licenses/LICENSE-2.0 
-	Unless required by applicable law or agreed to in writing, software distributed 
-	under the License is distributed on an "AS IS" BASIS, WITHOUT WARRANTIES 
-	OR CONDITIONS OF ANY KIND, either express or implied. See the License for 
-<<<<<<< HEAD
-	the specific language governing permissions and limitations under the License.
--->
 <LinearLayout xmlns:android="http://schemas.android.com/apk/res/android"
     android:id="@+id/rl"
     android:layout_width="fill_parent"
@@ -110,113 +100,4 @@
         </LinearLayout>
     </ScrollView>
 
-=======
-	the specific language governing permissions and limitations under the License. -->
-<LinearLayout
-	xmlns:android="http://schemas.android.com/apk/res/android"
-	android:id="@+id/rl"
-	android:layout_width="fill_parent"
-	android:layout_height="fill_parent"
-	android:orientation="vertical"
-	android:padding="0dp"
-	android:layout_marginLeft="0dp"
-	android:layout_marginRight="0dp"
-	android:layout_marginTop="0dp"
-	android:layout_marginBottom="0dp">
-
-	<TextView
-		android:gravity="center"
-		android:layout_width="fill_parent"
-		android:layout_height="wrap_content"
-		android:paddingTop="6dp"
-		android:paddingBottom="1dp"
-		android:textSize="21dp"
-		android:textStyle="bold"
-		android:text="@string/main_menu_message" />
-
-	<TextView
-		android:gravity="center"
-		android:layout_width="fill_parent"
-		android:layout_height="wrap_content"
-		android:paddingTop="1dp"
-		android:paddingBottom="10dp"
-		android:text="@string/main_menu_details" />
-
-	<ScrollView
-		xmlns:android="http://schemas.android.com/apk/res/android"
-		android:layout_width="fill_parent"
-		android:orientation="vertical"
-		android:layout_height="fill_parent">
-
-		<LinearLayout
-			xmlns:android="http://schemas.android.com/apk/res/android"
-			android:layout_width="fill_parent"
-			android:layout_height="fill_parent"
-			android:orientation="vertical"
-			android:paddingLeft="10dp"
-			android:paddingRight="10dp">
-
-			<TextView
-				android:layout_width="fill_parent"
-				android:layout_height="wrap_content"
-				android:textSize="2pt" />
-
-			<Button
-				android:id="@+id/enter_data"
-				android:textSize="21dp"
-				android:layout_width="fill_parent"
-				android:layout_height="wrap_content"
-				android:padding="20dp" />
-
-			<TextView
-				android:layout_width="fill_parent"
-				android:layout_height="wrap_content"
-				android:textSize="2pt" />
-
-			<Button
-				android:id="@+id/review_data"
-				android:textSize="21dp"
-				android:layout_width="fill_parent"
-				android:layout_height="wrap_content"
-				android:padding="20dp" />
-
-			<TextView
-				android:layout_width="fill_parent"
-				android:layout_height="wrap_content"
-				android:textSize="2pt" />
-
-			<Button
-				android:id="@+id/send_data"
-				android:textSize="21dp"
-				android:layout_width="fill_parent"
-				android:layout_height="wrap_content"
-				android:padding="20dp" />
-
-			<TextView
-				android:layout_width="fill_parent"
-				android:layout_height="wrap_content"
-				android:textSize="2pt" />
-
-			<Button
-				android:id="@+id/manage_forms"
-				android:textSize="21dp"
-				android:layout_width="fill_parent"
-				android:layout_height="wrap_content"
-				android:padding="20dp" />
-		</LinearLayout>
-
-	</ScrollView>
-	<TextView
-		android:id="@+id/main_menu_footer"
-		android:layout_width="fill_parent"
-		android:layout_height="wrap_content"
-		android:gravity="center"
-		android:paddingRight="8dip"
-		android:paddingLeft="8dip"
-		android:paddingTop="4dip"
-		android:paddingBottom="4dip"
-		android:text="@string/powered_by_odk"
-		android:textSize="14dip"
-		android:layout_alignParentBottom="true" />
->>>>>>> 2f20761c
 </LinearLayout>