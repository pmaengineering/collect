/*
 * Copyright (C) 2017 Nafundi
 *
 * Licensed under the Apache License, Version 2.0 (the "License"); you may not use this file except
 * in compliance with the License. You may obtain a copy of the License at
 *
 * http://www.apache.org/licenses/LICENSE-2.0
 *
 * Unless required by applicable law or agreed to in writing, software distributed under the License
 * is distributed on an "AS IS" BASIS, WITHOUT WARRANTIES OR CONDITIONS OF ANY KIND, either express
 * or implied. See the License for the specific language governing permissions and limitations under
 * the License.
 */

/**
 * @author Carl Hartung (chartung@nafundi.com)
 */

package org.odk.collect.android.activities;

import android.Manifest;
import android.accounts.AccountManager;
import android.app.Activity;
import android.app.AlertDialog;
import android.app.Dialog;
import android.app.ProgressDialog;
import android.content.Context;
import android.content.DialogInterface;
import android.content.Intent;
import android.content.IntentSender;
import android.content.SharedPreferences;
import android.net.ConnectivityManager;
import android.net.NetworkInfo;
import android.os.AsyncTask;
import android.os.Bundle;
import android.preference.PreferenceManager;
import android.support.annotation.NonNull;
import android.support.v4.view.ViewConfigurationCompat;
import android.support.v7.app.AppCompatActivity;
import android.support.v7.widget.Toolbar;
import android.view.KeyEvent;
import android.view.View;
import android.view.ViewConfiguration;
import android.view.Window;
import android.view.inputmethod.EditorInfo;
import android.view.inputmethod.InputMethodManager;
import android.widget.AdapterView;
import android.widget.Button;
import android.widget.CheckBox;
import android.widget.EditText;
import android.widget.ImageButton;
import android.widget.ListView;
import android.widget.TextView;

import com.google.android.gms.common.ConnectionResult;
import com.google.android.gms.common.GooglePlayServicesUtil;
import com.google.android.gms.common.api.GoogleApiClient;
import com.google.api.client.extensions.android.http.AndroidHttp;
import com.google.api.client.googleapis.extensions.android.gms.auth.GoogleAccountCredential;
import com.google.api.client.googleapis.extensions.android.gms.auth.UserRecoverableAuthIOException;
import com.google.api.client.http.HttpTransport;
import com.google.api.client.json.JsonFactory;
import com.google.api.client.json.jackson2.JacksonFactory;
import com.google.api.client.util.ExponentialBackOff;
import com.google.api.services.drive.Drive;
import com.google.api.services.drive.Drive.Files;
import com.google.api.services.drive.DriveScopes;
import com.google.api.services.drive.model.FileList;

import org.odk.collect.android.R;
import org.odk.collect.android.adapters.FileArrayAdapter;
import org.odk.collect.android.application.Collect;
import org.odk.collect.android.listeners.GoogleDriveFormDownloadListener;
import org.odk.collect.android.listeners.TaskListener;
import org.odk.collect.android.logic.DriveListItem;
import org.odk.collect.android.preferences.PreferenceKeys;
import org.odk.collect.android.utilities.ToastUtils;

import java.io.ByteArrayOutputStream;
import java.io.File;
import java.io.FileOutputStream;
import java.io.IOException;
import java.util.ArrayList;
import java.util.Collections;
import java.util.Comparator;
import java.util.HashMap;
import java.util.Iterator;
import java.util.List;
import java.util.Stack;

import pub.devrel.easypermissions.AfterPermissionGranted;
import pub.devrel.easypermissions.EasyPermissions;
import timber.log.Timber;

import static org.odk.collect.android.tasks.GoogleSheetsAbstractUploader.REQUEST_ACCOUNT_PICKER;
import static org.odk.collect.android.tasks.GoogleSheetsAbstractUploader.REQUEST_AUTHORIZATION;
import static org.odk.collect.android.tasks.GoogleSheetsAbstractUploader.REQUEST_PERMISSION_GET_ACCOUNTS;

public class GoogleDriveActivity extends AppCompatActivity implements
        GoogleApiClient.OnConnectionFailedListener, View.OnClickListener,
        TaskListener, GoogleDriveFormDownloadListener, EasyPermissions.PermissionCallbacks, AdapterView.OnItemClickListener {

    private static final int PROGRESS_DIALOG = 1;
    private static final int GOOGLE_USER_DIALOG = 3;
    private static final int RESOLVE_CONNECTION_REQUEST_CODE = 5555;
    private static final int COMPLETE_AUTHORIZATION_REQUEST_CODE = 4322;
    private static final String MY_DRIVE_KEY = "mydrive";
    private static final String PATH_KEY = "path";
    private static final String DRIVE_ITEMS_KEY = "drive_list";
    private static final String PARENT_KEY = "parent";
    private static final String ALERT_MSG_KEY = "alertmsg";
    private static final String ALERT_SHOWING_KEY = "alertshowing";
    private static final String ROOT_KEY = "root";
    private static final String FILE_LIST_KEY = "fileList";
    private static final String PARENT_ID_KEY = "parentId";
    private static final String CURRENT_ID_KEY = "currentDir";
    protected GoogleAccountCredential credential;
    private Button rootButton;
    private Button backButton;
    private Button downloadButton;
    private ImageButton searchButton;
    private EditText searchText;
    private Stack<String> currentPath = new Stack<>();
    private Stack<String> folderIdStack = new Stack<>();
    private String alertMsg;
    private boolean alertShowing;
    private String rootId = null;
    private boolean myDrive;
    private FileArrayAdapter adapter;
    private RetrieveDriveFileContentsAsyncTask retrieveDriveFileContentsAsyncTask;
    private GetFileTask getFileTask;
    private String parentId;
    private ArrayList<DriveListItem> toDownload;
<<<<<<< HEAD
    private Drive mDriveService;
    private ListView listView;
    private TextView emptyView;

    private void initToolbar() {
        Toolbar toolbar = (Toolbar) findViewById(R.id.toolbar);
        toolbar.setTitle(getString(R.string.google_drive));
        boolean hasHardwareMenu =
                ViewConfigurationCompat.hasPermanentMenuKey(ViewConfiguration.get(getApplicationContext()));
        if (!hasHardwareMenu) {
            setSupportActionBar(toolbar);
        }
    }
=======
    private Drive driveService;
>>>>>>> b96ee9ce

    @Override
    public void onCreate(Bundle savedInstanceState) {
        super.onCreate(savedInstanceState);

        requestWindowFeature(Window.FEATURE_INDETERMINATE_PROGRESS);

        setProgressBarVisibility(true);
        setContentView(R.layout.drive_layout);
        listView = (ListView) findViewById(android.R.id.list);
        listView.setOnItemClickListener(this);
        emptyView = (TextView) findViewById(android.R.id.empty);

        initToolbar();

        parentId = null;
        alertShowing = false;
        toDownload = new ArrayList<>();

        if (savedInstanceState != null && savedInstanceState.containsKey(MY_DRIVE_KEY)) {
            // recover state on rotate
            myDrive = savedInstanceState.getBoolean(MY_DRIVE_KEY);
            String[] patharray = savedInstanceState.getStringArray(PATH_KEY);
            currentPath = buildPath(patharray);

<<<<<<< HEAD
            mParentId = savedInstanceState.getString(PARENT_KEY);
            mAlertMsg = savedInstanceState.getString(ALERT_MSG_KEY);
            mAlertShowing = savedInstanceState.getBoolean(ALERT_SHOWING_KEY);
=======
            TextView empty = (TextView) findViewById(android.R.id.empty);
            getListView().setEmptyView(empty);

            parentId = savedInstanceState.getString(PARENT_KEY);
            alertMsg = savedInstanceState.getString(ALERT_MSG_KEY);
            alertShowing = savedInstanceState.getBoolean(ALERT_SHOWING_KEY);
>>>>>>> b96ee9ce

            ArrayList<DriveListItem> dl = savedInstanceState
                    .getParcelableArrayList(DRIVE_ITEMS_KEY);
            adapter = new FileArrayAdapter(GoogleDriveActivity.this, R.layout.two_item_image, dl);
            listView.setAdapter(adapter);
            adapter.setEnabled(true);
        } else {
            // new
<<<<<<< HEAD
            MyDrive = false;
=======
            TextView emptyView = new TextView(this);
            emptyView.setText(getString(R.string.google_search_browse));
            emptyView.setGravity(Gravity.CENTER);
            emptyView.setTextSize(21);

            getListView().getEmptyView().setVisibility(View.INVISIBLE);
            LinearLayout.LayoutParams lp = new LinearLayout.LayoutParams(LayoutParams.MATCH_PARENT,
                    LayoutParams.MATCH_PARENT);
            ((ViewGroup) getListView().getParent()).addView(emptyView, lp);
            getListView().setEmptyView(emptyView);

            myDrive = false;
>>>>>>> b96ee9ce

            if (!isDeviceOnline()) {
                createAlertDialog(getString(R.string.no_connection));
            }
        }

        // restore any task state
<<<<<<< HEAD
        if (getLastCustomNonConfigurationInstance() instanceof RetrieveDriveFileContentsAsyncTask) {
            mRetrieveDriveFileContentsAsyncTask =
=======
        if (getLastNonConfigurationInstance() instanceof RetrieveDriveFileContentsAsyncTask) {
            retrieveDriveFileContentsAsyncTask =
>>>>>>> b96ee9ce
                    (RetrieveDriveFileContentsAsyncTask) getLastNonConfigurationInstance();
            setProgressBarIndeterminateVisibility(true);
        } else {
            getFileTask = (GetFileTask) getLastNonConfigurationInstance();
            if (getFileTask != null) {
                getFileTask.setGoogleDriveFormDownloadListener(this);
            }
        }
        if (getFileTask != null && getFileTask.getStatus() == AsyncTask.Status.FINISHED) {
            try {
                dismissDialog(PROGRESS_DIALOG);
            } catch (Exception e) {
                Timber.i("Exception was thrown while dismissing a dialog.");
            }
        }
        if (alertShowing) {
            try {
                dismissDialog(PROGRESS_DIALOG);
            } catch (Exception e) {
                // don't care...
                Timber.i("Exception was thrown while dismissing a dialog.");
            }
            createAlertDialog(alertMsg);
        }

        rootButton = (Button) findViewById(R.id.root_button);
        if (myDrive) {
            rootButton.setText(getString(R.string.go_shared));
        } else {
            rootButton.setText(getString(R.string.go_drive));
        }
        rootButton.setOnClickListener(this);

        backButton = (Button) findViewById(R.id.back_button);
        backButton.setEnabled(parentId != null);
        backButton.setOnClickListener(this);

        downloadButton = (Button) findViewById(R.id.download_button);
        downloadButton.setOnClickListener(this);

        searchText = (EditText) findViewById(R.id.search_text);
        searchText.setOnEditorActionListener(new TextView.OnEditorActionListener() {
            @Override
            public boolean onEditorAction(TextView v, int actionId, KeyEvent event) {
                if (actionId == EditorInfo.IME_ACTION_SEARCH) {
                    executeSearch();
                    return true;
                }
                return false;
            }
        });
        searchButton = (ImageButton) findViewById(R.id.search_button);
        searchButton.setOnClickListener(this);

        // Initialize credentials and service object.
        credential = GoogleAccountCredential.usingOAuth2(
                getApplicationContext(), Collections.singletonList(DriveScopes.DRIVE))
                .setBackOff(new ExponentialBackOff());

        HttpTransport transport = AndroidHttp.newCompatibleTransport();
        JsonFactory jsonFactory = JacksonFactory.getDefaultInstance();
        driveService = new com.google.api.services.drive.Drive.Builder(
                transport, jsonFactory, credential)
                .setApplicationName("ODK-Collect")
                .build();

        getResultsFromApi();
    }

    /*
     * Attempt to call the API, after verifying that all the preconditions are
     * satisfied. The preconditions are: Google Play Services installed, an
     * account was selected and the device currently has online access. If any
     * of the preconditions are not satisfied, the app will prompt the user as
     * appropriate.
     *
     * Google Drive API V3
     * Please refer to the below link for reference:
     * https://developers.google.com/drive/v3/web/quickstart/android
     */
    private void getResultsFromApi() {
        if (credential.getSelectedAccountName() == null) {
            chooseAccount();
        } else if (!isDeviceOnline()) {
            ToastUtils.showShortToast("No network connection available.");
        } else {
            if (isDeviceOnline()) {
                toDownload.clear();
                rootButton.setEnabled(false);
                searchButton.setEnabled(false);
                backButton.setEnabled(false);
                downloadButton.setEnabled(false);
                listFiles(ROOT_KEY);
                myDrive = !myDrive;
            } else {
                createAlertDialog(getString(R.string.no_connection));
            }
            currentPath.clear();
            currentPath.add((String) rootButton.getText());
        }
    }

    /**
     * Checks whether the device currently has a network connection.
     *
     * @return true if the device has a network connection, false otherwise.
     */
    private boolean isDeviceOnline() {
        ConnectivityManager connMgr =
                (ConnectivityManager) getSystemService(Context.CONNECTIVITY_SERVICE);
        NetworkInfo networkInfo = connMgr.getActiveNetworkInfo();
        return (networkInfo != null && networkInfo.isConnected());
    }

    /**
     * Respond to requests for permissions at runtime for API 23 and above.
     *
     * @param requestCode  The request code passed in
     *                     requestPermissions(android.app.Activity, String, int, String[])
     * @param permissions  The requested permissions. Never null.
     * @param grantResults The grant results for the corresponding permissions
     *                     which is either PERMISSION_GRANTED or PERMISSION_DENIED. Never null.
     */
    @Override
    public void onRequestPermissionsResult(int requestCode,
                                           @NonNull String[] permissions,
                                           @NonNull int[] grantResults) {
        super.onRequestPermissionsResult(requestCode, permissions, grantResults);
        EasyPermissions.onRequestPermissionsResult(
                requestCode, permissions, grantResults, this);
    }

    /**
     * Callback for when a permission is granted using the EasyPermissions
     * library.
     *
     * @param requestCode The request code associated with the requested
     *                    permission
     * @param list        The requested permission list. Never null.
     */
    @Override
    public void onPermissionsGranted(int requestCode, List<String> list) {
        // Do nothing.
    }

    /**
     * Callback for when a permission is denied using the EasyPermissions
     * library.
     *
     * @param requestCode The request code associated with the requested
     *                    permission
     * @param list        The requested permission list. Never null.
     */
    @Override
    public void onPermissionsDenied(int requestCode, List<String> list) {
        // Do nothing.
    }

    /*
     * Attempts to set the account used with the API credentials. If an account
     * name was previously saved it will use that one; otherwise an account
     * picker dialog will be shown to the user. Note that the setting the
     * account to use with the credentials object requires the app to have the
     * GET_ACCOUNTS permission, which is requested here if it is not already
     * present. The AfterPermissionGranted annotation indicates that this
     * function will be rerun automatically whenever the GET_ACCOUNTS permission
     * is granted.
     */
    @AfterPermissionGranted(REQUEST_PERMISSION_GET_ACCOUNTS)
    private void chooseAccount() {
        if (EasyPermissions.hasPermissions(
                this, Manifest.permission.GET_ACCOUNTS)) {
            // ensure we have a google account selected
            SharedPreferences prefs = PreferenceManager.getDefaultSharedPreferences(this);
            String googleUsername = prefs.getString(
                    PreferenceKeys.KEY_SELECTED_GOOGLE_ACCOUNT, "");
            if (!googleUsername.equals("")) {
                credential.setSelectedAccountName(googleUsername);
                getResultsFromApi();
            } else {
                // Start a dialog from which the user can choose an account
                startActivityForResult(
                        credential.newChooseAccountIntent(),
                        REQUEST_ACCOUNT_PICKER);
            }
        } else {
            // Request the GET_ACCOUNTS permission via a user dialog
            EasyPermissions.requestPermissions(
                    this,
                    getString(R.string.request_permissions_google_account),
                    REQUEST_PERMISSION_GET_ACCOUNTS,
                    Manifest.permission.GET_ACCOUNTS);
        }
    }

    void executeSearch() {
        String searchString = searchText.getText().toString();
        if (searchString.length() > 0) {
            toDownload.clear();
            searchButton.setEnabled(false);
            backButton.setEnabled(false);
            downloadButton.setEnabled(false);
            rootButton.setEnabled(false);
            InputMethodManager imm = (InputMethodManager) getSystemService(
                    Context.INPUT_METHOD_SERVICE);
            imm.hideSoftInputFromWindow(searchText.getWindowToken(), 0);
            currentPath.clear();
            listFiles(ROOT_KEY, searchText.getText().toString());
        } else {
            ToastUtils.showShortToast(R.string.no_blank_search);
        }
    }

    @Override
    protected void onSaveInstanceState(Bundle outState) {
        outState.putBoolean(MY_DRIVE_KEY, myDrive);
        ArrayList<DriveListItem> dl = new ArrayList<DriveListItem>();
        for (int i = 0; i < listView.getCount(); i++) {
            dl.add((DriveListItem) listView.getItemAtPosition(i));
        }
        outState.putParcelableArrayList(DRIVE_ITEMS_KEY, dl);
        outState.putStringArray(PATH_KEY, currentPath.toArray(new String[currentPath.size()]));
        outState.putString(PARENT_KEY, parentId);
        outState.putBoolean(ALERT_SHOWING_KEY, alertShowing);
        outState.putString(ALERT_MSG_KEY, alertMsg);
        super.onSaveInstanceState(outState);
    }

    @Override
    public void onItemClick(AdapterView<?> parent, View view, int position, long id) {
        adapter.setEnabled(false);
        DriveListItem o = adapter.getItem(position);
        if (o != null && o.getType() == DriveListItem.DIR) {
            if (isDeviceOnline()) {
                toDownload.clear();
                searchText.setText(null);
                listFiles(o.getDriveId());
                folderIdStack.push(o.getDriveId());
                currentPath.push(o.getName());
            } else {
                adapter.setEnabled(true);
                createAlertDialog(getString(R.string.no_connection));
            }
        } else {
            adapter.setEnabled(true);
            // file clicked, download the file, mark checkbox.
            CheckBox cb = (CheckBox) view.findViewById(R.id.checkbox);
            cb.setChecked(!cb.isChecked());

            if (toDownload.contains(o) && !cb.isChecked()) {
                toDownload.remove(o);
            } else {
                toDownload.add(o);
            }
            downloadButton.setEnabled(toDownload.size() > 0);
        }
    }

    private void getFiles() {
        StringBuilder messageBuilder = new StringBuilder();
        for (int i = 0; i < toDownload.size(); i++) {
            DriveListItem o = toDownload.get(i);
            messageBuilder.append(o.getName());
            if (i != toDownload.size() - 1) {
                messageBuilder.append(", ");
            }
        }

        alertMsg = getString(R.string.drive_get_file, messageBuilder.toString());
        showDialog(PROGRESS_DIALOG);

        getFileTask = new GetFileTask();
        getFileTask.setGoogleDriveFormDownloadListener(this);
        getFileTask.execute(toDownload);
    }

    @Override
    public void onConnectionFailed(ConnectionResult connectionResult) {
        if (connectionResult.hasResolution()) {
            try {
                connectionResult.startResolutionForResult(this, RESOLVE_CONNECTION_REQUEST_CODE);
            } catch (IntentSender.SendIntentException e) {
                // Unable to resolve, message user appropriately
            }
        } else {
            GooglePlayServicesUtil.getErrorDialog(connectionResult.getErrorCode(), this, 0).show();
        }
    }

    @Override
    protected Dialog onCreateDialog(int id) {
        switch (id) {
            case PROGRESS_DIALOG:
                Collect.getInstance().getActivityLogger()
                        .logAction(this, "onCreateDialog.PROGRESS_DIALOG", "show");

                ProgressDialog progressDialog = new ProgressDialog(this);
                DialogInterface.OnClickListener loadingButtonListener =
                        new DialogInterface.OnClickListener() {
                            @Override
                            public void onClick(DialogInterface dialog, int which) {
                                Collect.getInstance().getActivityLogger()
                                        .logAction(this, "onCreateDialog.PROGRESS_DIALOG",
                                                "cancel");
                                dialog.dismiss();
                                getFileTask.cancel(true);
                                getFileTask.setGoogleDriveFormDownloadListener(null);
                            }
                        };
                progressDialog.setTitle(getString(R.string.downloading_data));
                progressDialog.setMessage(alertMsg);
                progressDialog.setIndeterminate(true);
                progressDialog.setProgressStyle(ProgressDialog.STYLE_SPINNER);
                progressDialog.setCancelable(false);
                progressDialog.setButton(getString(R.string.cancel), loadingButtonListener);
                return progressDialog;
            case GOOGLE_USER_DIALOG:
                AlertDialog.Builder gudBuilder = new AlertDialog.Builder(this);

                gudBuilder.setTitle(getString(R.string.no_google_account));
                gudBuilder.setMessage(getString(R.string.google_set_account));
                gudBuilder.setPositiveButton(R.string.ok, new DialogInterface.OnClickListener() {
                    @Override
                    public void onClick(DialogInterface dialog, int which) {
                        finish();
                    }
                });
                gudBuilder.setCancelable(false);
                return gudBuilder.create();
        }
        return null;
    }

    private void createAlertDialog(String message) {
        Collect.getInstance().getActivityLogger().logAction(this, "createAlertDialog", "show");

        AlertDialog alertDialog = new AlertDialog.Builder(this).create();
        alertDialog.setTitle(getString(R.string.download_forms_result));
        alertDialog.setMessage(message);
        DialogInterface.OnClickListener quitListener = new DialogInterface.OnClickListener() {
            @Override
            public void onClick(DialogInterface dialog, int i) {
                switch (i) {
                    case DialogInterface.BUTTON1: // ok
                        Collect.getInstance().getActivityLogger()
                                .logAction(this, "createAlertDialog", "OK");
                        alertShowing = false;
                        finish();
                        break;
                }
            }
        };
        alertDialog.setCancelable(false);
        alertDialog.setButton(getString(R.string.ok), quitListener);
        alertDialog.setIcon(android.R.drawable.ic_dialog_info);
        alertShowing = true;
        alertMsg = message;
        alertDialog.show();
    }

    @Override
    protected void onActivityResult(final int requestCode, final int resultCode,
                                    final Intent data) {
        switch (requestCode) {
            case REQUEST_ACCOUNT_PICKER:
                if (resultCode == RESULT_OK && data != null && data.getExtras() != null) {
                    String accountName =
                            data.getStringExtra(AccountManager.KEY_ACCOUNT_NAME);
                    if (accountName != null) {
                        SharedPreferences prefs =
                                PreferenceManager.getDefaultSharedPreferences(this);
                        SharedPreferences.Editor editor = prefs.edit();
                        editor.putString(PreferenceKeys.KEY_SELECTED_GOOGLE_ACCOUNT, accountName);
                        editor.apply();
                        credential.setSelectedAccountName(accountName);
                        getResultsFromApi();
                    }
                }
                break;
            case REQUEST_AUTHORIZATION:
                if (resultCode == RESULT_OK) {
                    getResultsFromApi();
                }
                break;

            case COMPLETE_AUTHORIZATION_REQUEST_CODE:
                if (resultCode == Activity.RESULT_OK) {
                    if (isDeviceOnline()) {
                        listFiles(ROOT_KEY);
                    } else {
                        createAlertDialog(getString(R.string.no_connection));
                    }
                } else {
                    // User denied access, show him the account chooser again
                }
                break;
        }
        if (resultCode == RESULT_CANCELED) {
            finish();
        }

    }

    @Override
<<<<<<< HEAD
    public Object onRetainCustomNonConfigurationInstance() {
        if (mRetrieveDriveFileContentsAsyncTask != null
                && mRetrieveDriveFileContentsAsyncTask.getStatus() == AsyncTask.Status.RUNNING) {
            return mRetrieveDriveFileContentsAsyncTask;
=======
    public Object onRetainNonConfigurationInstance() {
        if (retrieveDriveFileContentsAsyncTask != null
                && retrieveDriveFileContentsAsyncTask.getStatus() == AsyncTask.Status.RUNNING) {
            return retrieveDriveFileContentsAsyncTask;
>>>>>>> b96ee9ce
        }
        return getFileTask;
    }

    private Stack<String> buildPath(String[] path) {
        Stack<String> pathStack = new Stack<String>();
        for (int i = 0; i < path.length; i++) {
            pathStack.push(path[i]);
        }
        return pathStack;
    }

    @Override
    public void taskComplete(HashMap<String, Object> results) {
        rootButton.setEnabled(true);
        downloadButton.setEnabled(toDownload.size() > 0);
        searchButton.setEnabled(true);
        setProgressBarIndeterminateVisibility(false);

        if (results == null) {
            // if results was null, then got a google exception
            // requiring the user to authorize
            return;
        }

        String parentId = (String) results.get(PARENT_ID_KEY);
        String currentDir = (String) results.get(CURRENT_ID_KEY);

        if (myDrive) {
            rootButton.setText(getString(R.string.go_shared));
        } else {
            rootButton.setText(getString(R.string.go_drive));
        }

        if (folderIdStack.empty()) {
            backButton.setEnabled(false);
        } else {
            backButton.setEnabled(true);
        }
        this.parentId = parentId;

        if (currentPath.empty()) {
            if (myDrive) {
                currentPath.add(getString(R.string.go_drive));
            } else {
                currentPath.add(getString(R.string.go_shared));
            }
        }

    }

    @Override
    protected void onPause() {
        if (retrieveDriveFileContentsAsyncTask != null) {
            retrieveDriveFileContentsAsyncTask.setTaskListener(null);
        }
        if (getFileTask != null) {
            getFileTask.setGoogleDriveFormDownloadListener(null);
        }
        super.onPause();
    }

    @Override
    protected void onResume() {
        super.onResume();
        if (retrieveDriveFileContentsAsyncTask != null) {
            retrieveDriveFileContentsAsyncTask.setTaskListener(this);
        }
        if (getFileTask != null) {
            getFileTask.setGoogleDriveFormDownloadListener(this);
        }
    }

    @Override
    public void formDownloadComplete(HashMap<String, Object> results) {
        try {
            dismissDialog(PROGRESS_DIALOG);
        } catch (Exception e) {
            // tried to close a dialog not open. don't care.
            Timber.i("Exception thrown due to closing a dialog that was not open");
        }

        StringBuilder sb = new StringBuilder();
        Iterator<String> it = results.keySet().iterator();

        while (it.hasNext()) {
            String id = it.next();
            sb.append(id + " :: " + results.get(id) + "\n\n");
        }
        if (sb.length() > 1) {
            sb.setLength(sb.length() - 1);
        }
        createAlertDialog(sb.toString());

    }

    @Override
    protected void onStart() {
        super.onStart();
        Collect.getInstance().getActivityLogger().logOnStart(this);
    }

    @Override
    protected void onStop() {
        Collect.getInstance().getActivityLogger().logOnStop(this);
        super.onStop();
    }

    public void listFiles(String dir, String query) {
        setProgressBarIndeterminateVisibility(true);
        adapter = null;
        retrieveDriveFileContentsAsyncTask = new RetrieveDriveFileContentsAsyncTask();
        retrieveDriveFileContentsAsyncTask.setTaskListener(GoogleDriveActivity.this);
        if (query != null) {
            retrieveDriveFileContentsAsyncTask.execute(dir, query);
        } else {
            retrieveDriveFileContentsAsyncTask.execute(dir);

        }
    }

    public void listFiles(String dir) {
        listFiles(dir, null);
    }

    @Override
    public void onClick(View v) {
        switch (v.getId()) {
            case R.id.root_button:
                getResultsFromApi();
                break;

            case R.id.back_button:
                backButton.setEnabled(false);
                rootButton.setEnabled(false);
                downloadButton.setEnabled(false);
                toDownload.clear();
                if (isDeviceOnline()) {
                    if (folderIdStack.empty()) {
                        parentId = ROOT_KEY;
                    } else {
                        parentId = folderIdStack.pop();
                    }
                    listFiles(parentId);
                    currentPath.pop();
                    // }
                } else {
                    createAlertDialog(getString(R.string.no_connection));
                }
                break;

            case R.id.download_button:
                getFiles();
                break;

            case R.id.search_button:
                executeSearch();
                break;
        }
    }

    private class RetrieveDriveFileContentsAsyncTask extends
            AsyncTask<String, HashMap<String, Object>, HashMap<String, Object>> {
        private TaskListener listener;

        void setTaskListener(TaskListener tl) {
            listener = tl;
        }

        @Override
        protected HashMap<String, Object> doInBackground(String... params) {
            String currentDir = params[0];
            String query;

            if (rootId == null) {
                try {
                    rootId = driveService.files()
                            .get("root")
                            .setFields("id")
                            .execute().getId();
                } catch (UserRecoverableAuthIOException e) {
                    startActivityForResult(e.getIntent(), COMPLETE_AUTHORIZATION_REQUEST_CODE);
                    return null;
                } catch (IOException e) {
                    Timber.e(e);
                    runOnUiThread(new Runnable() {
                        @Override
                        public void run() {
                            createAlertDialog(getString(R.string.google_auth_io_exception_msg));
                        }
                    });
                }
                if (rootId == null) {
                    Timber.e("Unable to fetch drive contents");
                    return null;
                }
            }

            Files.List request = null;
            String parentId = "";
            try {
                if (folderIdStack.empty()) {
                    parentId = rootId;
                } else {
                    parentId = folderIdStack.peek();
                }
                query = "'" + parentId + "' in parents";

                if (params.length == 2) {
                    // TODO: *.xml or .xml or xml
                    // then search mimetype
                    query = "fullText contains '" + params[1] + "' and trashed=false";
                }

                // SharedWithMe, and root:
                if (!myDrive && currentDir.equals(ROOT_KEY)) {
                    query = "sharedWithMe=true";
                    folderIdStack.removeAllElements();
                }

                query += " and trashed=false";
                request = driveService.files().list().setQ(query);
            } catch (IOException e) {
                Timber.e(e);
            }
            request.setFields("nextPageToken, files(modifiedTime, id, name, mimeType)");

            HashMap<String, Object> results = new HashMap<>();
            results.put(PARENT_ID_KEY, parentId);
            results.put(CURRENT_ID_KEY, currentDir);
            do {
                try {
                    FileList fa = request.execute();
                    List<com.google.api.services.drive.model.File> driveFileListPage =
                            new ArrayList<>();

                    driveFileListPage.addAll(fa.getFiles());
                    request.setPageToken(fa.getNextPageToken());
                    HashMap<String, Object> nextPage = new HashMap<>();
                    nextPage.put(PARENT_ID_KEY, parentId);
                    nextPage.put(CURRENT_ID_KEY, currentDir);
                    nextPage.put(FILE_LIST_KEY, driveFileListPage);
                    publishProgress(nextPage);
                } catch (IOException e) {
                    Timber.e(e, "Exception thrown while accessing the file list");
                }
            } while (request.getPageToken() != null && request.getPageToken().length() > 0);

            return results;

        }

        @Override
        protected void onPostExecute(HashMap<String, Object> results) {
            super.onPostExecute(results);
            if (results == null) {
                // was an auth request
                return;
            }
            if (listener != null) {
                listener.taskComplete(results);
            }
        }

        @SafeVarargs
        @Override
        protected final void onProgressUpdate(HashMap<String, Object>... values) {
            super.onProgressUpdate(values);
            List<com.google.api.services.drive.model.File> fileList =
                    (List<com.google.api.services.drive.model.File>) values[0]
                            .get(FILE_LIST_KEY);
            String parentId = (String) values[0].get(PARENT_ID_KEY);
            String currentDir = (String) values[0].get(CURRENT_ID_KEY);

            List<DriveListItem> dirs = new ArrayList<>();
            List<DriveListItem> forms = new ArrayList<>();

            for (com.google.api.services.drive.model.File f : fileList) {
                String type = f.getMimeType();
                switch (type) {
                    case "application/xml":
                    case "text/xml":
                    case "application/xhtml":
                    case "text/xhtml":
                    case "application/xhtml+xml":
                        forms.add(new DriveListItem(f.getName(), "", f.getModifiedTime(), "", "",
                                DriveListItem.FILE, f.getId(), currentDir));
                        break;
                    case "application/vnd.google-apps.folder":
                        dirs.add(new DriveListItem(f.getName(), "", f.getModifiedTime(), "", "",
                                DriveListItem.DIR, f.getId(), parentId));
                        break;
                    default:
                        // skip the rest of the files
                        break;
                }
            }
            Collections.sort(dirs);
            Collections.sort(forms);
            dirs.addAll(forms);

            if (dirs.size() == 0) {
                emptyView.setVisibility(View.VISIBLE);
            } else {
                emptyView.setVisibility(View.INVISIBLE);
            }

            if (adapter == null) {
                adapter = new FileArrayAdapter(GoogleDriveActivity.this, R.layout.two_item_image,
                        dirs);
                listView.setAdapter(adapter);
            } else {
                for (DriveListItem d : dirs) {
                    adapter.add(d);
                }
                adapter.addAll(dirs);
            }
            adapter.sort(new Comparator<DriveListItem>() {
                @Override
                public int compare(DriveListItem lhs, DriveListItem rhs) {
                    if (lhs.getType() != rhs.getType()) {
                        if (lhs.getType() == DriveListItem.DIR) {
                            return -1;
                        } else {
                            return 1;
                        }
                    } else {
                        return lhs.getName().compareTo(rhs.getName());
                    }
                }
            });
            adapter.notifyDataSetChanged();
        }
    }

    private class GetFileTask extends
            AsyncTask<ArrayList<DriveListItem>, Boolean, HashMap<String, Object>> {

        private GoogleDriveFormDownloadListener listener;

        void setGoogleDriveFormDownloadListener(GoogleDriveFormDownloadListener gl) {
            listener = gl;
        }

        @SafeVarargs
        @Override
        protected final HashMap<String, Object> doInBackground(ArrayList<DriveListItem>... params) {
            HashMap<String, Object> results = new HashMap<>();

            ArrayList<DriveListItem> fileItems = params[0];

            for (int k = 0; k < fileItems.size(); k++) {
                DriveListItem fileItem = fileItems.get(k);

                FileOutputStream fileOutputStream = null;
                try {
                    com.google.api.services.drive.model.File df = driveService.files()
                            .get(fileItem.getDriveId()).execute();

                    fileOutputStream = new FileOutputStream(
                            new File(Collect.FORMS_PATH + File.separator + fileItem.getName()));
                    downloadFile(df).writeTo(fileOutputStream);
                } catch (Exception e) {
                    Timber.e(e);
                    results.put(fileItem.getName(), e.getMessage());
                    return results;
                } finally {
                    try {
                        if (fileOutputStream != null) {
                            fileOutputStream.close();
                        }
                    } catch (IOException e) {
                        Timber.e(e, "Unable to close the file output stream");
                    }
                }

                results.put(fileItem.getName(), Collect.getInstance().getString(R.string.success));
            }
            return results;

        }

        private ByteArrayOutputStream downloadFile(com.google.api.services.drive.model.File file)
                throws IOException {

            String fileId = file.getId();
            ByteArrayOutputStream outputStream = new ByteArrayOutputStream();
            driveService.files().get(fileId)
                    .executeMediaAndDownloadTo(outputStream);
            return outputStream;
        }

        @Override
        protected void onPostExecute(HashMap<String, Object> results) {
            listener.formDownloadComplete(results);
        }
    }
}<|MERGE_RESOLUTION|>--- conflicted
+++ resolved
@@ -131,8 +131,7 @@
     private GetFileTask getFileTask;
     private String parentId;
     private ArrayList<DriveListItem> toDownload;
-<<<<<<< HEAD
-    private Drive mDriveService;
+    private Drive driveService;
     private ListView listView;
     private TextView emptyView;
 
@@ -145,9 +144,6 @@
             setSupportActionBar(toolbar);
         }
     }
-=======
-    private Drive driveService;
->>>>>>> b96ee9ce
 
     @Override
     public void onCreate(Bundle savedInstanceState) {
@@ -173,18 +169,9 @@
             String[] patharray = savedInstanceState.getStringArray(PATH_KEY);
             currentPath = buildPath(patharray);
 
-<<<<<<< HEAD
-            mParentId = savedInstanceState.getString(PARENT_KEY);
-            mAlertMsg = savedInstanceState.getString(ALERT_MSG_KEY);
-            mAlertShowing = savedInstanceState.getBoolean(ALERT_SHOWING_KEY);
-=======
-            TextView empty = (TextView) findViewById(android.R.id.empty);
-            getListView().setEmptyView(empty);
-
             parentId = savedInstanceState.getString(PARENT_KEY);
             alertMsg = savedInstanceState.getString(ALERT_MSG_KEY);
             alertShowing = savedInstanceState.getBoolean(ALERT_SHOWING_KEY);
->>>>>>> b96ee9ce
 
             ArrayList<DriveListItem> dl = savedInstanceState
                     .getParcelableArrayList(DRIVE_ITEMS_KEY);
@@ -193,22 +180,7 @@
             adapter.setEnabled(true);
         } else {
             // new
-<<<<<<< HEAD
-            MyDrive = false;
-=======
-            TextView emptyView = new TextView(this);
-            emptyView.setText(getString(R.string.google_search_browse));
-            emptyView.setGravity(Gravity.CENTER);
-            emptyView.setTextSize(21);
-
-            getListView().getEmptyView().setVisibility(View.INVISIBLE);
-            LinearLayout.LayoutParams lp = new LinearLayout.LayoutParams(LayoutParams.MATCH_PARENT,
-                    LayoutParams.MATCH_PARENT);
-            ((ViewGroup) getListView().getParent()).addView(emptyView, lp);
-            getListView().setEmptyView(emptyView);
-
             myDrive = false;
->>>>>>> b96ee9ce
 
             if (!isDeviceOnline()) {
                 createAlertDialog(getString(R.string.no_connection));
@@ -216,13 +188,8 @@
         }
 
         // restore any task state
-<<<<<<< HEAD
         if (getLastCustomNonConfigurationInstance() instanceof RetrieveDriveFileContentsAsyncTask) {
-            mRetrieveDriveFileContentsAsyncTask =
-=======
-        if (getLastNonConfigurationInstance() instanceof RetrieveDriveFileContentsAsyncTask) {
             retrieveDriveFileContentsAsyncTask =
->>>>>>> b96ee9ce
                     (RetrieveDriveFileContentsAsyncTask) getLastNonConfigurationInstance();
             setProgressBarIndeterminateVisibility(true);
         } else {
@@ -627,17 +594,10 @@
     }
 
     @Override
-<<<<<<< HEAD
     public Object onRetainCustomNonConfigurationInstance() {
-        if (mRetrieveDriveFileContentsAsyncTask != null
-                && mRetrieveDriveFileContentsAsyncTask.getStatus() == AsyncTask.Status.RUNNING) {
-            return mRetrieveDriveFileContentsAsyncTask;
-=======
-    public Object onRetainNonConfigurationInstance() {
         if (retrieveDriveFileContentsAsyncTask != null
                 && retrieveDriveFileContentsAsyncTask.getStatus() == AsyncTask.Status.RUNNING) {
             return retrieveDriveFileContentsAsyncTask;
->>>>>>> b96ee9ce
         }
         return getFileTask;
     }
