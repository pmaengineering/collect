--- conflicted
+++ resolved
@@ -107,23 +107,6 @@
             public void onClick(View v) {
 
                 alert_builder.setTitle(mPrompt.getQuestionText()).setPositiveButton(R.string.ok,
-<<<<<<< HEAD
-                    new DialogInterface.OnClickListener() {
-                        public void onClick(DialogInterface dialog, int id) {
-                            boolean first = true;
-                            selectionText.setText("");
-                            for (int i = 0; i < selections.length; i++) {
-                                if (selections[i]) {
-
-                                    if (first) {
-                                        first = false;
-                                        selectionText.setText(String.format(context.getString(R.string.selected_answer),
-                                                answer_items[i].toString()));
-                                        selectionText.setVisibility(View.VISIBLE);
-                                    } else {
-                                        selectionText.setText(String.format(context.getString(R.string.selected_answer_with_comma),
-                                                selectionText.getText().toString(), answer_items[i].toString()));
-=======
                         new DialogInterface.OnClickListener() {
                             public void onClick(DialogInterface dialog, int id) {
                                 boolean first = true;
@@ -133,15 +116,13 @@
 
                                         if (first) {
                                             first = false;
-                                            selectionText.setText(
-                                                    context.getString(R.string.selected)
-                                                            + answer_items[i].toString());
+                                            selectionText.setText(String.format(context.getString(R.string.selected_answer),
+                                                    answer_items[i].toString()));
                                             selectionText.setVisibility(View.VISIBLE);
                                         } else {
-                                            selectionText.setText(selectionText.getText() + ", "
-                                                    + answer_items[i].toString());
+                                            selectionText.setText(String.format(context.getString(R.string.selected_answer_with_comma),
+                                                    selectionText.getText().toString(), answer_items[i].toString()));
                                         }
->>>>>>> 13f966be
                                     }
                                 }
                             }
@@ -152,7 +133,7 @@
 
                             @Override
                             public void onClick(DialogInterface dialog, int which,
-                                    boolean isChecked) {
+                                                boolean isChecked) {
                                 selections[which] = isChecked;
                             }
                         });
