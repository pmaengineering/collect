/*
 * Copyright (C) 2009 University of Washington
 *
 * Licensed under the Apache License, Version 2.0 (the "License"); you may not use this file except
 * in compliance with the License. You may obtain a copy of the License at
 *
 * http://www.apache.org/licenses/LICENSE-2.0
 *
 * Unless required by applicable law or agreed to in writing, software distributed under the License
 * is distributed on an "AS IS" BASIS, WITHOUT WARRANTIES OR CONDITIONS OF ANY KIND, either express
 * or implied. See the License for the specific language governing permissions and limitations under
 * the License.
 */

package org.odk.collect.android.activities;

import android.app.Activity;
import android.app.AlertDialog;
import android.app.Dialog;
import android.content.DialogInterface;
import android.content.Intent;
import android.content.SharedPreferences;
import android.content.SharedPreferences.Editor;
import android.database.ContentObserver;
import android.database.Cursor;
import android.os.Bundle;
import android.os.Handler;
import android.os.Message;
import android.preference.PreferenceManager;
import android.text.InputType;
import android.text.method.PasswordTransformationMethod;
import android.util.Log;
import android.view.Menu;
import android.view.MenuItem;
import android.view.View;
import android.view.View.OnClickListener;
import android.view.WindowManager;
import android.widget.Button;
import android.widget.EditText;
import android.widget.TextView;
import android.widget.Toast;

import org.odk.collect.android.R;
import org.odk.collect.android.application.Collect;
import org.odk.collect.android.preferences.AdminPreferencesActivity;
import org.odk.collect.android.preferences.PreferencesActivity;
import org.odk.collect.android.provider.InstanceProviderAPI;
import org.odk.collect.android.provider.InstanceProviderAPI.InstanceColumns;
import org.odk.collect.android.utilities.CompatibilityUtils;

import java.io.File;
import java.io.FileInputStream;
import java.io.FileNotFoundException;
import java.io.IOException;
import java.io.ObjectInputStream;
import java.lang.ref.WeakReference;
import java.util.Map;
import java.util.Map.Entry;

/**
 * Responsible for displaying buttons to launch the major activities. Launches
 * some activities based on returns of others.
 *
 * @author Carl Hartung (carlhartung@gmail.com)
 * @author Yaw Anokwa (yanokwa@gmail.com)
 */
public class MainMenuActivity extends Activity {
<<<<<<< HEAD
	private static final String t = "MainMenuActivity";

	private static final int PASSWORD_DIALOG = 1;

	// menu options
	private static final int MENU_PREFERENCES = Menu.FIRST;
	private static final int MENU_ADMIN = Menu.FIRST + 1;

	// buttons
	private Button mEnterDataButton;
	private Button mManageFilesButton;
	private Button mSendDataButton;
	private Button mReviewDataButton;
	private Button mGetFormsButton;

	private View mReviewSpacer;
	private View mGetFormsSpacer;

	private AlertDialog mAlertDialog;
	private SharedPreferences mAdminPreferences;

	private int mCompletedCount;
	private int mSavedCount;

	private Cursor mFinalizedCursor;
	private Cursor mSavedCursor;

	private IncomingHandler mHandler = new IncomingHandler(this);
	private MyContentObserver mContentObserver = new MyContentObserver();

	private static boolean EXIT = true;

	// private static boolean DO_NOT_EXIT = false;

	@Override
	protected void onCreate(Bundle savedInstanceState) {
		super.onCreate(savedInstanceState);

		// must be at the beginning of any activity that can be called from an
		// external intent
		Log.i(t, "Starting up, creating directories");
		try {
			Collect.createODKDirs();
		} catch (RuntimeException e) {
			createErrorDialog(e.getMessage(), EXIT);
			return;
		}

		setContentView(R.layout.main_menu);

		{
			// dynamically construct the "ODK Collect vA.B" string
			TextView mainMenuMessageLabel = (TextView) findViewById(R.id.main_menu_header);
			mainMenuMessageLabel.setText(Collect.getInstance()
					.getVersionedAppName());
		}

		setTitle(getString(R.string.app_name) + " > "
				+ getString(R.string.main_menu));

		File f = new File(Collect.ODK_ROOT + "/collect.settings");
		if (f.exists()) {
			boolean success = loadSharedPreferencesFromFile(f);
			if (success) {
				Toast.makeText(this, getString(R.string.settings_successfully_loaded_file_notification), Toast.LENGTH_LONG).show();
				f.delete();
			} else {
				Toast.makeText(
						this, getString(R.string.corrupt_settings_file_notification), Toast.LENGTH_LONG).show();
			}
		}

		mReviewSpacer = findViewById(R.id.review_spacer);
		mGetFormsSpacer = findViewById(R.id.get_forms_spacer);

		mAdminPreferences = this.getSharedPreferences(
				AdminPreferencesActivity.ADMIN_PREFERENCES, 0);

		// enter data button. expects a result.
		mEnterDataButton = (Button) findViewById(R.id.enter_data);
		mEnterDataButton.setText(getString(R.string.enter_data_button));
		mEnterDataButton.setOnClickListener(new OnClickListener() {
			@Override
			public void onClick(View v) {
				Collect.getInstance().getActivityLogger()
						.logAction(this, "fillBlankForm", "click");
				Intent i = new Intent(getApplicationContext(),
						FormChooserList.class);
				startActivity(i);
			}
		});

		// review data button. expects a result.
		mReviewDataButton = (Button) findViewById(R.id.review_data);
		mReviewDataButton.setText(getString(R.string.review_data_button));
		mReviewDataButton.setOnClickListener(new OnClickListener() {
			@Override
			public void onClick(View v) {
				Collect.getInstance().getActivityLogger()
						.logAction(this, "editSavedForm", "click");
				Intent i = new Intent(getApplicationContext(),
						InstanceChooserList.class);
				startActivity(i);
			}
		});

		// send data button. expects a result.
		mSendDataButton = (Button) findViewById(R.id.send_data);
		mSendDataButton.setText(getString(R.string.send_data_button));
		mSendDataButton.setOnClickListener(new OnClickListener() {
			@Override
			public void onClick(View v) {
				Collect.getInstance().getActivityLogger()
						.logAction(this, "uploadForms", "click");
				Intent i = new Intent(getApplicationContext(),
						InstanceUploaderList.class);
				startActivity(i);
			}
		});

		// manage forms button. no result expected.
		mGetFormsButton = (Button) findViewById(R.id.get_forms);
		mGetFormsButton.setText(getString(R.string.get_forms));
		mGetFormsButton.setOnClickListener(new OnClickListener() {
			@Override
			public void onClick(View v) {
				Collect.getInstance().getActivityLogger()
						.logAction(this, "downloadBlankForms", "click");
				SharedPreferences sharedPreferences = PreferenceManager
						.getDefaultSharedPreferences(MainMenuActivity.this);
				String protocol = sharedPreferences.getString(
						PreferencesActivity.KEY_PROTOCOL, getString(R.string.protocol_odk_default));
				Intent i = null;
				if (protocol.equalsIgnoreCase(getString(R.string.protocol_google_sheets))) {
					i = new Intent(getApplicationContext(),
							GoogleDriveActivity.class);
				} else {
					i = new Intent(getApplicationContext(),
							FormDownloadList.class);
				}
				startActivity(i);
				
			}
		});

		// manage forms button. no result expected.
		mManageFilesButton = (Button) findViewById(R.id.manage_forms);
		mManageFilesButton.setText(getString(R.string.manage_files));
		mManageFilesButton.setOnClickListener(new OnClickListener() {
			@Override
			public void onClick(View v) {
				Collect.getInstance().getActivityLogger()
						.logAction(this, "deleteSavedForms", "click");
				Intent i = new Intent(getApplicationContext(),
						FileManagerTabs.class);
				startActivity(i);
			}
		});

		// count for finalized instances
		String selection = InstanceColumns.STATUS + "=? or "
				+ InstanceColumns.STATUS + "=?";
		String selectionArgs[] = { InstanceProviderAPI.STATUS_COMPLETE,
				InstanceProviderAPI.STATUS_SUBMISSION_FAILED };
=======
    private static final String t = "MainMenuActivity";

    private static final int PASSWORD_DIALOG = 1;

    // menu options
    private static final int MENU_PREFERENCES = Menu.FIRST;
    private static final int MENU_ADMIN = Menu.FIRST + 1;

    // buttons
    private Button mEnterDataButton;
    private Button mManageFilesButton;
    private Button mSendDataButton;
    private Button mReviewDataButton;
    private Button mGetFormsButton;

    private View mReviewSpacer;
    private View mGetFormsSpacer;

    private AlertDialog mAlertDialog;
    private SharedPreferences mAdminPreferences;

    private int mCompletedCount;
    private int mSavedCount;

    private Cursor mFinalizedCursor;
    private Cursor mSavedCursor;

    private IncomingHandler mHandler = new IncomingHandler(this);
    private MyContentObserver mContentObserver = new MyContentObserver();

    private static boolean EXIT = true;

    // private static boolean DO_NOT_EXIT = false;

    @Override
    protected void onCreate(Bundle savedInstanceState) {
        super.onCreate(savedInstanceState);

        // must be at the beginning of any activity that can be called from an
        // external intent
        Log.i(t, "Starting up, creating directories");
        try {
            Collect.createODKDirs();
        } catch (RuntimeException e) {
            createErrorDialog(e.getMessage(), EXIT);
            return;
        }

        setContentView(R.layout.main_menu);

        {
            // dynamically construct the "ODK Collect vA.B" string
            TextView mainMenuMessageLabel = (TextView) findViewById(R.id.main_menu_header);
            mainMenuMessageLabel.setText(Collect.getInstance()
                    .getVersionedAppName());
        }

        setTitle(getString(R.string.app_name) + " > "
                + getString(R.string.main_menu));

        File f = new File(Collect.ODK_ROOT + "/collect.settings");
        if (f.exists()) {
            boolean success = loadSharedPreferencesFromFile(f);
            if (success) {
                Toast.makeText(this,
                        "Settings successfully loaded from file",
                        Toast.LENGTH_LONG).show();
                f.delete();
            } else {
                Toast.makeText(
                        this,
                        "Sorry, settings file is corrupt and should be deleted or replaced",
                        Toast.LENGTH_LONG).show();
            }
        }

        mReviewSpacer = findViewById(R.id.review_spacer);
        mGetFormsSpacer = findViewById(R.id.get_forms_spacer);

        mAdminPreferences = this.getSharedPreferences(
                AdminPreferencesActivity.ADMIN_PREFERENCES, 0);

        // enter data button. expects a result.
        mEnterDataButton = (Button) findViewById(R.id.enter_data);
        mEnterDataButton.setText(getString(R.string.enter_data_button));
        mEnterDataButton.setOnClickListener(new OnClickListener() {
            @Override
            public void onClick(View v) {
                Collect.getInstance().getActivityLogger()
                        .logAction(this, "fillBlankForm", "click");
                Intent i = new Intent(getApplicationContext(),
                        FormChooserList.class);
                startActivity(i);
            }
        });

        // review data button. expects a result.
        mReviewDataButton = (Button) findViewById(R.id.review_data);
        mReviewDataButton.setText(getString(R.string.review_data_button));
        mReviewDataButton.setOnClickListener(new OnClickListener() {
            @Override
            public void onClick(View v) {
                Collect.getInstance().getActivityLogger()
                        .logAction(this, "editSavedForm", "click");
                Intent i = new Intent(getApplicationContext(),
                        InstanceChooserList.class);
                startActivity(i);
            }
        });

        // send data button. expects a result.
        mSendDataButton = (Button) findViewById(R.id.send_data);
        mSendDataButton.setText(getString(R.string.send_data_button));
        mSendDataButton.setOnClickListener(new OnClickListener() {
            @Override
            public void onClick(View v) {
                Collect.getInstance().getActivityLogger()
                        .logAction(this, "uploadForms", "click");
                Intent i = new Intent(getApplicationContext(),
                        InstanceUploaderList.class);
                startActivity(i);
            }
        });

        // manage forms button. no result expected.
        mGetFormsButton = (Button) findViewById(R.id.get_forms);
        mGetFormsButton.setText(getString(R.string.get_forms));
        mGetFormsButton.setOnClickListener(new OnClickListener() {
            @Override
            public void onClick(View v) {
                Collect.getInstance().getActivityLogger()
                        .logAction(this, "downloadBlankForms", "click");
                SharedPreferences sharedPreferences = PreferenceManager
                        .getDefaultSharedPreferences(MainMenuActivity.this);
                String protocol = sharedPreferences.getString(
                        PreferencesActivity.KEY_PROTOCOL, getString(R.string.protocol_odk_default));
                Intent i = null;
                if (protocol.equalsIgnoreCase(getString(R.string.protocol_google_sheets))) {
                    i = new Intent(getApplicationContext(),
                            GoogleDriveActivity.class);
                } else {
                    i = new Intent(getApplicationContext(),
                            FormDownloadList.class);
                }
                startActivity(i);

            }
        });

        // manage forms button. no result expected.
        mManageFilesButton = (Button) findViewById(R.id.manage_forms);
        mManageFilesButton.setText(getString(R.string.manage_files));
        mManageFilesButton.setOnClickListener(new OnClickListener() {
            @Override
            public void onClick(View v) {
                Collect.getInstance().getActivityLogger()
                        .logAction(this, "deleteSavedForms", "click");
                Intent i = new Intent(getApplicationContext(),
                        FileManagerTabs.class);
                startActivity(i);
            }
        });

        // count for finalized instances
        String selection = InstanceColumns.STATUS + "=? or "
                + InstanceColumns.STATUS + "=?";
        String selectionArgs[] = {InstanceProviderAPI.STATUS_COMPLETE,
                InstanceProviderAPI.STATUS_SUBMISSION_FAILED};
>>>>>>> 13f966be

        try {
            mFinalizedCursor = managedQuery(InstanceColumns.CONTENT_URI, null,
                    selection, selectionArgs, null);
        } catch (Exception e) {
            createErrorDialog(e.getMessage(), EXIT);
            return;
        }

        if (mFinalizedCursor != null) {
            startManagingCursor(mFinalizedCursor);
        }
        mCompletedCount = mFinalizedCursor != null ? mFinalizedCursor.getCount() : 0;
        getContentResolver().registerContentObserver(InstanceColumns.CONTENT_URI, true,
                mContentObserver);
//		mFinalizedCursor.registerContentObserver(mContentObserver);

        // count for finalized instances
        String selectionSaved = InstanceColumns.STATUS + "=?";
        String selectionArgsSaved[] = {InstanceProviderAPI.STATUS_INCOMPLETE};

        try {
            mSavedCursor = managedQuery(InstanceColumns.CONTENT_URI, null,
                    selectionSaved, selectionArgsSaved, null);
        } catch (Exception e) {
            createErrorDialog(e.getMessage(), EXIT);
            return;
        }

        if (mSavedCursor != null) {
            startManagingCursor(mSavedCursor);
        }
        mSavedCount = mSavedCursor != null ? mSavedCursor.getCount() : 0;
        // don't need to set a content observer because it can't change in the
        // background

        updateButtons();
    }

    @Override
    protected void onResume() {
        super.onResume();
        SharedPreferences sharedPreferences = this.getSharedPreferences(
                AdminPreferencesActivity.ADMIN_PREFERENCES, 0);

        boolean edit = sharedPreferences.getBoolean(
                AdminPreferencesActivity.KEY_EDIT_SAVED, true);
        if (!edit) {
            mReviewDataButton.setVisibility(View.GONE);
            mReviewSpacer.setVisibility(View.GONE);
        } else {
            mReviewDataButton.setVisibility(View.VISIBLE);
            mReviewSpacer.setVisibility(View.VISIBLE);
        }

        boolean send = sharedPreferences.getBoolean(
                AdminPreferencesActivity.KEY_SEND_FINALIZED, true);
        if (!send) {
            mSendDataButton.setVisibility(View.GONE);
        } else {
            mSendDataButton.setVisibility(View.VISIBLE);
        }

        boolean get_blank = sharedPreferences.getBoolean(
                AdminPreferencesActivity.KEY_GET_BLANK, true);
        if (!get_blank) {
            mGetFormsButton.setVisibility(View.GONE);
            mGetFormsSpacer.setVisibility(View.GONE);
        } else {
            mGetFormsButton.setVisibility(View.VISIBLE);
            mGetFormsSpacer.setVisibility(View.VISIBLE);
        }

        boolean delete_saved = sharedPreferences.getBoolean(
                AdminPreferencesActivity.KEY_DELETE_SAVED, true);
        if (!delete_saved) {
            mManageFilesButton.setVisibility(View.GONE);
        } else {
            mManageFilesButton.setVisibility(View.VISIBLE);
        }
    }

    @Override
    protected void onPause() {
        super.onPause();
        if (mAlertDialog != null && mAlertDialog.isShowing()) {
            mAlertDialog.dismiss();
        }
    }

    @Override
    protected void onStart() {
        super.onStart();
        Collect.getInstance().getActivityLogger().logOnStart(this);
    }

    @Override
    protected void onStop() {
        Collect.getInstance().getActivityLogger().logOnStop(this);
        super.onStop();
    }

    @Override
    public boolean onCreateOptionsMenu(Menu menu) {
        Collect.getInstance().getActivityLogger()
                .logAction(this, "onCreateOptionsMenu", "show");
        super.onCreateOptionsMenu(menu);

        CompatibilityUtils.setShowAsAction(
                menu.add(0, MENU_PREFERENCES, 0, R.string.general_preferences)
                        .setIcon(R.drawable.ic_menu_preferences),
                MenuItem.SHOW_AS_ACTION_NEVER);
        CompatibilityUtils.setShowAsAction(
                menu.add(0, MENU_ADMIN, 0, R.string.admin_preferences)
                        .setIcon(R.drawable.ic_menu_login),
                MenuItem.SHOW_AS_ACTION_NEVER);
        return true;
    }

    @Override
    public boolean onOptionsItemSelected(MenuItem item) {
        switch (item.getItemId()) {
            case MENU_PREFERENCES:
                Collect.getInstance()
                        .getActivityLogger()
                        .logAction(this, "onOptionsItemSelected",
                                "MENU_PREFERENCES");
                Intent ig = new Intent(this, PreferencesActivity.class);
                startActivity(ig);
                return true;
            case MENU_ADMIN:
                Collect.getInstance().getActivityLogger()
                        .logAction(this, "onOptionsItemSelected", "MENU_ADMIN");
                String pw = mAdminPreferences.getString(
                        AdminPreferencesActivity.KEY_ADMIN_PW, "");
                if ("".equalsIgnoreCase(pw)) {
                    Intent i = new Intent(getApplicationContext(),
                            AdminPreferencesActivity.class);
                    startActivity(i);
                } else {
                    showDialog(PASSWORD_DIALOG);
                    Collect.getInstance().getActivityLogger()
                            .logAction(this, "createAdminPasswordDialog", "show");
                }
                return true;
        }
        return super.onOptionsItemSelected(item);
    }

    private void createErrorDialog(String errorMsg, final boolean shouldExit) {
        Collect.getInstance().getActivityLogger()
                .logAction(this, "createErrorDialog", "show");
        mAlertDialog = new AlertDialog.Builder(this).create();
        mAlertDialog.setIcon(android.R.drawable.ic_dialog_info);
        mAlertDialog.setMessage(errorMsg);
        DialogInterface.OnClickListener errorListener = new DialogInterface.OnClickListener() {
            @Override
            public void onClick(DialogInterface dialog, int i) {
                switch (i) {
                    case DialogInterface.BUTTON_POSITIVE:
                        Collect.getInstance()
                                .getActivityLogger()
                                .logAction(this, "createErrorDialog",
                                        shouldExit ? "exitApplication" : "OK");
                        if (shouldExit) {
                            finish();
                        }
                        break;
                }
            }
        };
        mAlertDialog.setCancelable(false);
        mAlertDialog.setButton(getString(R.string.ok), errorListener);
        mAlertDialog.show();
    }

    @Override
    protected Dialog onCreateDialog(int id) {
        switch (id) {
            case PASSWORD_DIALOG:

                AlertDialog.Builder builder = new AlertDialog.Builder(this);
                final AlertDialog passwordDialog = builder.create();

                passwordDialog.setTitle(getString(R.string.enter_admin_password));
                final EditText input = new EditText(this);
                input.setInputType(InputType.TYPE_TEXT_VARIATION_PASSWORD);
                input.setTransformationMethod(PasswordTransformationMethod
                        .getInstance());
                passwordDialog.setView(input, 20, 10, 20, 10);

                passwordDialog.setButton(AlertDialog.BUTTON_POSITIVE,
                        getString(R.string.ok),
                        new DialogInterface.OnClickListener() {
                            public void onClick(DialogInterface dialog,
                                    int whichButton) {
                                String value = input.getText().toString();
                                String pw = mAdminPreferences.getString(
                                        AdminPreferencesActivity.KEY_ADMIN_PW, "");
                                if (pw.compareTo(value) == 0) {
                                    Intent i = new Intent(getApplicationContext(),
                                            AdminPreferencesActivity.class);
                                    startActivity(i);
                                    input.setText("");
                                    passwordDialog.dismiss();
                                } else {
                                    Toast.makeText(
                                            MainMenuActivity.this,
                                            getString(R.string.admin_password_incorrect),
                                            Toast.LENGTH_SHORT).show();
                                    Collect.getInstance()
                                            .getActivityLogger()
                                            .logAction(this, "adminPasswordDialog",
                                                    "PASSWORD_INCORRECT");
                                }
                            }
                        });

                passwordDialog.setButton(AlertDialog.BUTTON_NEGATIVE,
                        getString(R.string.cancel),
                        new DialogInterface.OnClickListener() {

                            public void onClick(DialogInterface dialog, int which) {
                                Collect.getInstance()
                                        .getActivityLogger()
                                        .logAction(this, "adminPasswordDialog",
                                                "cancel");
                                input.setText("");
                                return;
                            }
                        });

                passwordDialog.getWindow().setSoftInputMode(
                        WindowManager.LayoutParams.SOFT_INPUT_STATE_ALWAYS_VISIBLE);
                return passwordDialog;

        }
        return null;
    }

    private void updateButtons() {
        if (mFinalizedCursor != null && !mFinalizedCursor.isClosed()) {
            mFinalizedCursor.requery();
            mCompletedCount = mFinalizedCursor.getCount();
            if (mCompletedCount > 0) {
                mSendDataButton.setText(getString(R.string.send_data_button, mCompletedCount));
            } else {
                mSendDataButton.setText(getString(R.string.send_data));
            }
        } else {
            mSendDataButton.setText(getString(R.string.send_data));
            Log.w(t,
                    "Cannot update \"Send Finalized\" button label since the database is closed. Perhaps the app is running in the background?");
        }

        if (mSavedCursor != null && !mSavedCursor.isClosed()) {
            mSavedCursor.requery();
            mSavedCount = mSavedCursor.getCount();
            if (mSavedCount > 0) {
                mReviewDataButton.setText(getString(R.string.review_data_button,
                        mSavedCount));
            } else {
                mReviewDataButton.setText(getString(R.string.review_data));
            }
        } else {
            mReviewDataButton.setText(getString(R.string.review_data));
            Log.w(t,
                    "Cannot update \"Edit Form\" button label since the database is closed. Perhaps the app is running in the background?");
        }
    }

    /**
     * notifies us that something changed
     */
    private class MyContentObserver extends ContentObserver {

        public MyContentObserver() {
            super(null);
        }

        @Override
        public void onChange(boolean selfChange) {
            super.onChange(selfChange);
            mHandler.sendEmptyMessage(0);
        }
    }

    /*
     * Used to prevent memory leaks
     */
    static class IncomingHandler extends Handler {
        private final WeakReference<MainMenuActivity> mTarget;

        IncomingHandler(MainMenuActivity target) {
            mTarget = new WeakReference<MainMenuActivity>(target);
        }

        @Override
        public void handleMessage(Message msg) {
            MainMenuActivity target = mTarget.get();
            if (target != null) {
                target.updateButtons();
            }
        }
    }

    private boolean loadSharedPreferencesFromFile(File src) {
        // this should probably be in a thread if it ever gets big
        boolean res = false;
        ObjectInputStream input = null;
        try {
            input = new ObjectInputStream(new FileInputStream(src));
            Editor prefEdit = PreferenceManager.getDefaultSharedPreferences(
                    this).edit();
            prefEdit.clear();
            // first object is preferences
            Map<String, ?> entries = (Map<String, ?>) input.readObject();
            for (Entry<String, ?> entry : entries.entrySet()) {
                Object v = entry.getValue();
                String key = entry.getKey();

                if (v instanceof Boolean) {
                    prefEdit.putBoolean(key, ((Boolean) v).booleanValue());
                } else if (v instanceof Float) {
                    prefEdit.putFloat(key, ((Float) v).floatValue());
                } else if (v instanceof Integer) {
                    prefEdit.putInt(key, ((Integer) v).intValue());
                } else if (v instanceof Long) {
                    prefEdit.putLong(key, ((Long) v).longValue());
                } else if (v instanceof String) {
                    prefEdit.putString(key, ((String) v));
                }
            }
            prefEdit.commit();

            // second object is admin options
            Editor adminEdit = getSharedPreferences(AdminPreferencesActivity.ADMIN_PREFERENCES,
                    0).edit();
            adminEdit.clear();
            // first object is preferences
            Map<String, ?> adminEntries = (Map<String, ?>) input.readObject();
            for (Entry<String, ?> entry : adminEntries.entrySet()) {
                Object v = entry.getValue();
                String key = entry.getKey();

                if (v instanceof Boolean) {
                    adminEdit.putBoolean(key, ((Boolean) v).booleanValue());
                } else if (v instanceof Float) {
                    adminEdit.putFloat(key, ((Float) v).floatValue());
                } else if (v instanceof Integer) {
                    adminEdit.putInt(key, ((Integer) v).intValue());
                } else if (v instanceof Long) {
                    adminEdit.putLong(key, ((Long) v).longValue());
                } else if (v instanceof String) {
                    adminEdit.putString(key, ((String) v));
                }
            }
            adminEdit.commit();

            res = true;
        } catch (FileNotFoundException e) {
            e.printStackTrace();
        } catch (IOException e) {
            e.printStackTrace();
        } catch (ClassNotFoundException e) {
            e.printStackTrace();
        } finally {
            try {
                if (input != null) {
                    input.close();
                }
            } catch (IOException ex) {
                ex.printStackTrace();
            }
        }
        return res;
    }

}<|MERGE_RESOLUTION|>--- conflicted
+++ resolved
@@ -65,172 +65,6 @@
  * @author Yaw Anokwa (yanokwa@gmail.com)
  */
 public class MainMenuActivity extends Activity {
-<<<<<<< HEAD
-	private static final String t = "MainMenuActivity";
-
-	private static final int PASSWORD_DIALOG = 1;
-
-	// menu options
-	private static final int MENU_PREFERENCES = Menu.FIRST;
-	private static final int MENU_ADMIN = Menu.FIRST + 1;
-
-	// buttons
-	private Button mEnterDataButton;
-	private Button mManageFilesButton;
-	private Button mSendDataButton;
-	private Button mReviewDataButton;
-	private Button mGetFormsButton;
-
-	private View mReviewSpacer;
-	private View mGetFormsSpacer;
-
-	private AlertDialog mAlertDialog;
-	private SharedPreferences mAdminPreferences;
-
-	private int mCompletedCount;
-	private int mSavedCount;
-
-	private Cursor mFinalizedCursor;
-	private Cursor mSavedCursor;
-
-	private IncomingHandler mHandler = new IncomingHandler(this);
-	private MyContentObserver mContentObserver = new MyContentObserver();
-
-	private static boolean EXIT = true;
-
-	// private static boolean DO_NOT_EXIT = false;
-
-	@Override
-	protected void onCreate(Bundle savedInstanceState) {
-		super.onCreate(savedInstanceState);
-
-		// must be at the beginning of any activity that can be called from an
-		// external intent
-		Log.i(t, "Starting up, creating directories");
-		try {
-			Collect.createODKDirs();
-		} catch (RuntimeException e) {
-			createErrorDialog(e.getMessage(), EXIT);
-			return;
-		}
-
-		setContentView(R.layout.main_menu);
-
-		{
-			// dynamically construct the "ODK Collect vA.B" string
-			TextView mainMenuMessageLabel = (TextView) findViewById(R.id.main_menu_header);
-			mainMenuMessageLabel.setText(Collect.getInstance()
-					.getVersionedAppName());
-		}
-
-		setTitle(getString(R.string.app_name) + " > "
-				+ getString(R.string.main_menu));
-
-		File f = new File(Collect.ODK_ROOT + "/collect.settings");
-		if (f.exists()) {
-			boolean success = loadSharedPreferencesFromFile(f);
-			if (success) {
-				Toast.makeText(this, getString(R.string.settings_successfully_loaded_file_notification), Toast.LENGTH_LONG).show();
-				f.delete();
-			} else {
-				Toast.makeText(
-						this, getString(R.string.corrupt_settings_file_notification), Toast.LENGTH_LONG).show();
-			}
-		}
-
-		mReviewSpacer = findViewById(R.id.review_spacer);
-		mGetFormsSpacer = findViewById(R.id.get_forms_spacer);
-
-		mAdminPreferences = this.getSharedPreferences(
-				AdminPreferencesActivity.ADMIN_PREFERENCES, 0);
-
-		// enter data button. expects a result.
-		mEnterDataButton = (Button) findViewById(R.id.enter_data);
-		mEnterDataButton.setText(getString(R.string.enter_data_button));
-		mEnterDataButton.setOnClickListener(new OnClickListener() {
-			@Override
-			public void onClick(View v) {
-				Collect.getInstance().getActivityLogger()
-						.logAction(this, "fillBlankForm", "click");
-				Intent i = new Intent(getApplicationContext(),
-						FormChooserList.class);
-				startActivity(i);
-			}
-		});
-
-		// review data button. expects a result.
-		mReviewDataButton = (Button) findViewById(R.id.review_data);
-		mReviewDataButton.setText(getString(R.string.review_data_button));
-		mReviewDataButton.setOnClickListener(new OnClickListener() {
-			@Override
-			public void onClick(View v) {
-				Collect.getInstance().getActivityLogger()
-						.logAction(this, "editSavedForm", "click");
-				Intent i = new Intent(getApplicationContext(),
-						InstanceChooserList.class);
-				startActivity(i);
-			}
-		});
-
-		// send data button. expects a result.
-		mSendDataButton = (Button) findViewById(R.id.send_data);
-		mSendDataButton.setText(getString(R.string.send_data_button));
-		mSendDataButton.setOnClickListener(new OnClickListener() {
-			@Override
-			public void onClick(View v) {
-				Collect.getInstance().getActivityLogger()
-						.logAction(this, "uploadForms", "click");
-				Intent i = new Intent(getApplicationContext(),
-						InstanceUploaderList.class);
-				startActivity(i);
-			}
-		});
-
-		// manage forms button. no result expected.
-		mGetFormsButton = (Button) findViewById(R.id.get_forms);
-		mGetFormsButton.setText(getString(R.string.get_forms));
-		mGetFormsButton.setOnClickListener(new OnClickListener() {
-			@Override
-			public void onClick(View v) {
-				Collect.getInstance().getActivityLogger()
-						.logAction(this, "downloadBlankForms", "click");
-				SharedPreferences sharedPreferences = PreferenceManager
-						.getDefaultSharedPreferences(MainMenuActivity.this);
-				String protocol = sharedPreferences.getString(
-						PreferencesActivity.KEY_PROTOCOL, getString(R.string.protocol_odk_default));
-				Intent i = null;
-				if (protocol.equalsIgnoreCase(getString(R.string.protocol_google_sheets))) {
-					i = new Intent(getApplicationContext(),
-							GoogleDriveActivity.class);
-				} else {
-					i = new Intent(getApplicationContext(),
-							FormDownloadList.class);
-				}
-				startActivity(i);
-				
-			}
-		});
-
-		// manage forms button. no result expected.
-		mManageFilesButton = (Button) findViewById(R.id.manage_forms);
-		mManageFilesButton.setText(getString(R.string.manage_files));
-		mManageFilesButton.setOnClickListener(new OnClickListener() {
-			@Override
-			public void onClick(View v) {
-				Collect.getInstance().getActivityLogger()
-						.logAction(this, "deleteSavedForms", "click");
-				Intent i = new Intent(getApplicationContext(),
-						FileManagerTabs.class);
-				startActivity(i);
-			}
-		});
-
-		// count for finalized instances
-		String selection = InstanceColumns.STATUS + "=? or "
-				+ InstanceColumns.STATUS + "=?";
-		String selectionArgs[] = { InstanceProviderAPI.STATUS_COMPLETE,
-				InstanceProviderAPI.STATUS_SUBMISSION_FAILED };
-=======
     private static final String t = "MainMenuActivity";
 
     private static final int PASSWORD_DIALOG = 1;
@@ -296,13 +130,12 @@
             boolean success = loadSharedPreferencesFromFile(f);
             if (success) {
                 Toast.makeText(this,
-                        "Settings successfully loaded from file",
+                        getString(R.string.settings_successfully_loaded_file_notification),
                         Toast.LENGTH_LONG).show();
                 f.delete();
             } else {
-                Toast.makeText(
-                        this,
-                        "Sorry, settings file is corrupt and should be deleted or replaced",
+                Toast.makeText(this,
+                        getString(R.string.corrupt_settings_file_notification),
                         Toast.LENGTH_LONG).show();
             }
         }
@@ -399,7 +232,6 @@
                 + InstanceColumns.STATUS + "=?";
         String selectionArgs[] = {InstanceProviderAPI.STATUS_COMPLETE,
                 InstanceProviderAPI.STATUS_SUBMISSION_FAILED};
->>>>>>> 13f966be
 
         try {
             mFinalizedCursor = managedQuery(InstanceColumns.CONTENT_URI, null,
@@ -595,7 +427,7 @@
                         getString(R.string.ok),
                         new DialogInterface.OnClickListener() {
                             public void onClick(DialogInterface dialog,
-                                    int whichButton) {
+                                                int whichButton) {
                                 String value = input.getText().toString();
                                 String pw = mAdminPreferences.getString(
                                         AdminPreferencesActivity.KEY_ADMIN_PW, "");
