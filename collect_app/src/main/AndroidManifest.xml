--- conflicted
+++ resolved
@@ -265,11 +265,7 @@
         <meta-data
             tools:replace="android:value"
             android:name="com.google.android.gms.version"
-<<<<<<< HEAD
-            android:value="7571000" />  <!-- integer/google_play_services_version 7571000-->
-=======
             android:value="@integer/google_play_services_version" />  <!-- integer/google_play_services_version -->
->>>>>>> f3374b84
 
         <uses-library
             android:name="com.google.android.maps"
