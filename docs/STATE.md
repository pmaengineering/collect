# State of the union

The purpose of this document is to give anyone who reads it a quick overview
of both the current state and the direction of the code. The community should try
and update this document as the code evolves.

## How we got here

* App originally built in Java for Android 1.0/T-Mobile G1
* Written at Google by graduate student interns and then University of Washington
* Designed as a survey application backed by [JavaRosa](https://github.com/opendatakit/javarosa/) communicating with [OpenRosa](https://docs.opendatakit.org/openrosa/) servers
* Many different contributors/styles/eras over 10 year lifetime
* App wasn't built with a TDD workflow or with automated testing
* Lots of work in the last two years to add more tests and clean up code using coverage measurement and static checks

## Where we are now

* App has mixture of unit tests (JUnit), Robolectric tests (Junit + Robolectric) and Espresso tests but coverage is far from complete
* Test style, reasoning and layering is inconsistent
* App still written in Java with min API at 16 so basically targeting Java 7 source
* UI is "iconic" (old) but with a lot of inconsistencies and quirks and is best adapted to small screens
* A lot of code lives in between one "god" Activity (FormEntryActivity) and a process singleton (FormController)
* Core form entry flow uses custom side-to-side swipe view (in FormEntryActivity made up of ODKView)
* Async/reactivity handled with a mixture of callbacks, LiveData and Rx
* App stores data in flat files indexed in SQLite
* Access to data in SQLite is done inconsistently through a mix of provider, helper and DAO objects
* Raw access to database rows is favored over the use of domain objects
* Preferences for the app use Android's Preferences abstraction (for UI also)
* Material Components styles are used in some places but app still uses AppCompat theme
* Dagger is used to inject "black box" objects such as Activity and in some other places but isn't set up in a particularly advanced way
* Http is handled using OkHttp3 and https client abstractions are generally wrapped in Android's AsyncTask (and some Rx)
* Geo activities use three engines (Mapbox, osmdroid, Google Maps) depending on the selected basemap even though Mapbox could do everything osmdroid does
* Code goes through static analysis using CheckStyle, PMD, SpotBugs and Android Lint
* Code is mostly organized into packages based around what kind of object they are which has become unwieldy
* The `@Deprecated` annotation (with a comment) is being used to track technical debt in the code

## Where we're going

* Trying to adopt Material Design's language to make design decisions and conversations easier in the absence of designers and to make the UI more consistent for enumerators ([“Typography rework” discussion](https://forum.opendatakit.org/t/reworking-collects-typography/20634))
* Moving non UI testing away from Espresso to cut down on long test startup times
* Slowly moving responsibilities out of FormEntryActivity
* Talk of moving to Kotlin but not real plans as of yet ([“Using Kotlin for ODK Android apps” discussion](https://forum.opendatakit.org/t/using-kotlin-for-odk-android-apps/18367))
* General effort to increase test coverage and quality while working on anything and pushing more for tests in PR review
* Trying to remove technical debt flagged with `@Deprecated`
<<<<<<< HEAD
* Favoring domain objects (instance, form) with related logic where possible to more explicitly link data and logic
=======
* Moving code to packages based on domain slices (`audio` or `formentry` for instance) to make it easier to work on isolated features and navigate code
>>>>>>> 0a6bb3d7
<|MERGE_RESOLUTION|>--- conflicted
+++ resolved
@@ -42,8 +42,5 @@
 * Talk of moving to Kotlin but not real plans as of yet ([“Using Kotlin for ODK Android apps” discussion](https://forum.opendatakit.org/t/using-kotlin-for-odk-android-apps/18367))
 * General effort to increase test coverage and quality while working on anything and pushing more for tests in PR review
 * Trying to remove technical debt flagged with `@Deprecated`
-<<<<<<< HEAD
 * Favoring domain objects (instance, form) with related logic where possible to more explicitly link data and logic
-=======
-* Moving code to packages based on domain slices (`audio` or `formentry` for instance) to make it easier to work on isolated features and navigate code
->>>>>>> 0a6bb3d7
+* Moving code to packages based on domain slices (`audio` or `formentry` for instance) to make it easier to work on isolated features and navigate code