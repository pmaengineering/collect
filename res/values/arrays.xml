--- conflicted
+++ resolved
@@ -40,12 +40,8 @@
 	</string-array>
 	<string-array
 		name="protocol_entries">
-<<<<<<< HEAD
 		<item>OpenRosa 1.0</item>
-=======
-		<item>ODK Default</item>
 		<item>Google Forms</item>
->>>>>>> 2f20761c
 		<item>Custom</item>
 	</string-array>
 	<string-array
