package org.odk.collect.android.tasks;

import android.Manifest;

import androidx.test.rule.GrantPermissionRule;

import org.junit.Rule;
import org.junit.Test;
import org.junit.rules.RuleChain;
import org.odk.collect.android.storage.StoragePathProvider;
import org.odk.collect.android.storage.StorageSubdirectory;
import org.odk.collect.android.support.CopyFormRule;
import org.odk.collect.android.support.ResetStateRule;

import java.io.File;
import java.util.Arrays;
import java.util.Collections;

import static org.hamcrest.MatcherAssert.assertThat;
import static org.hamcrest.Matchers.notNullValue;

public class FormLoaderTaskTest {
<<<<<<< HEAD
    private final StoragePathProvider storagePathProvider = new StoragePathProvider();

    private static final String SECONDARY_INSTANCE_EXTERNAL_CSV_FORM = "external_csv_form.xml";
    private static final String SIMPLE_SEARCH_EXTERNAL_CSV_FORM = "simple-search-external-csv.xml";
    private static final String SIMPLE_SEARCH_EXTERNAL_CSV_FILE = "simple-search-external-csv-fruits.csv";
    private static final String SIMPLE_SEARCH_EXTERNAL_DB_FILE = "simple-search-external-csv-fruits.db";
=======

    private static final String EXTERNAL_CSV_FORM = "external_csv_form.xml";
>>>>>>> 60c7620c

    @Rule
    public RuleChain copyFormChain = RuleChain
            .outerRule(GrantPermissionRule.grant(
                    Manifest.permission.READ_EXTERNAL_STORAGE,
                    Manifest.permission.WRITE_EXTERNAL_STORAGE
            ))
            .around(new ResetStateRule())
            .around(new CopyFormRule(SECONDARY_INSTANCE_EXTERNAL_CSV_FORM,
                    Arrays.asList("external_csv_cities.csv", "external_csv_countries.csv", "external_csv_neighbourhoods.csv")))
            .around(new CopyFormRule(SIMPLE_SEARCH_EXTERNAL_CSV_FORM, Collections.singletonList(SIMPLE_SEARCH_EXTERNAL_CSV_FILE)));

    // Validate the use of CSV files as secondary instances accessed through "jr://file-csv"
    @Test
    public void loadFormWithSecondaryCSV() throws Exception {
        final String formPath = storagePathProvider.getDirPath(StorageSubdirectory.FORMS) + File.separator + SECONDARY_INSTANCE_EXTERNAL_CSV_FORM;
        FormLoaderTask formLoaderTask = new FormLoaderTask(formPath, null, null);
        FormLoaderTask.FECWrapper wrapper = formLoaderTask.execute(formPath).get();
        Assert.assertNotNull(wrapper);
    }

    // Validate the use of a CSV file externally accessed through search/pulldata
    @Test
    public void loadSearchFromExternalCSV() throws Exception {
        final String formPath = storagePathProvider.getDirPath(StorageSubdirectory.FORMS) + File.separator + SIMPLE_SEARCH_EXTERNAL_CSV_FORM;
        FormLoaderTask formLoaderTask = new FormLoaderTask(formPath, null, null);
        FormLoaderTask.FECWrapper wrapper = formLoaderTask.execute(formPath).get();
        assertThat(wrapper, notNullValue());
    }

    // Validate the side effects of importing external data for search/pulldata
    @Test
    public void loadSearchFromExternalCSVdoesNotRenameFiles() throws Exception {
        final String formPath = storagePathProvider.getDirPath(StorageSubdirectory.FORMS) + File.separator + SIMPLE_SEARCH_EXTERNAL_CSV_FORM;
        FormLoaderTask formLoaderTask = new FormLoaderTask(formPath, null, null);
        FormLoaderTask.FECWrapper wrapper = formLoaderTask.execute(formPath).get();
        Assert.assertNotNull(wrapper);
        Assert.assertNotNull(wrapper.getController());

        File mediaFolder = wrapper.getController().getMediaFolder();
        File importedCSV = new File(mediaFolder + File.separator + SIMPLE_SEARCH_EXTERNAL_CSV_FILE);
        Assert.assertTrue("Expected the imported CSV file to remain unchanged", importedCSV.exists());
    }

    // Validate that importing external data multiple times does not fail due to side effects from import
    @Test
    public void loadSearchFromExternalCSVmultipleTimes() throws Exception {
        final String formPath = storagePathProvider.getDirPath(StorageSubdirectory.FORMS) + File.separator + SIMPLE_SEARCH_EXTERNAL_CSV_FORM;
        // initial load with side effects
        FormLoaderTask formLoaderTask = new FormLoaderTask(formPath, null, null);
        FormLoaderTask.FECWrapper wrapper = formLoaderTask.execute(formPath).get();
        Assert.assertNotNull(wrapper);
        Assert.assertNotNull(wrapper.getController());

        File mediaFolder = wrapper.getController().getMediaFolder();
        File dbFile = new File(mediaFolder + File.separator + SIMPLE_SEARCH_EXTERNAL_DB_FILE);
        Assert.assertTrue(dbFile.exists());
        final long dbLastModified = dbFile.lastModified();

        // subsequent load should succeed despite side effects from import
        formLoaderTask = new FormLoaderTask(formPath, null, null);
        wrapper = formLoaderTask.execute(formPath).get();
        Assert.assertNotNull(wrapper);
        Assert.assertNotNull(wrapper.getController());
        Assert.assertEquals("expected file modification timestamp to be unchanged", dbLastModified, dbFile.lastModified());
    }
}<|MERGE_RESOLUTION|>--- conflicted
+++ resolved
@@ -4,6 +4,7 @@
 
 import androidx.test.rule.GrantPermissionRule;
 
+import org.junit.Assert;
 import org.junit.Rule;
 import org.junit.Test;
 import org.junit.rules.RuleChain;
@@ -20,17 +21,13 @@
 import static org.hamcrest.Matchers.notNullValue;
 
 public class FormLoaderTaskTest {
-<<<<<<< HEAD
+
     private final StoragePathProvider storagePathProvider = new StoragePathProvider();
 
     private static final String SECONDARY_INSTANCE_EXTERNAL_CSV_FORM = "external_csv_form.xml";
     private static final String SIMPLE_SEARCH_EXTERNAL_CSV_FORM = "simple-search-external-csv.xml";
     private static final String SIMPLE_SEARCH_EXTERNAL_CSV_FILE = "simple-search-external-csv-fruits.csv";
     private static final String SIMPLE_SEARCH_EXTERNAL_DB_FILE = "simple-search-external-csv-fruits.db";
-=======
-
-    private static final String EXTERNAL_CSV_FORM = "external_csv_form.xml";
->>>>>>> 60c7620c
 
     @Rule
     public RuleChain copyFormChain = RuleChain
@@ -63,7 +60,7 @@
 
     // Validate the side effects of importing external data for search/pulldata
     @Test
-    public void loadSearchFromExternalCSVdoesNotRenameFiles() throws Exception {
+    public void loadSearchFromExternalCSVrenamesFiles() throws Exception {
         final String formPath = storagePathProvider.getDirPath(StorageSubdirectory.FORMS) + File.separator + SIMPLE_SEARCH_EXTERNAL_CSV_FORM;
         FormLoaderTask formLoaderTask = new FormLoaderTask(formPath, null, null);
         FormLoaderTask.FECWrapper wrapper = formLoaderTask.execute(formPath).get();
@@ -72,7 +69,10 @@
 
         File mediaFolder = wrapper.getController().getMediaFolder();
         File importedCSV = new File(mediaFolder + File.separator + SIMPLE_SEARCH_EXTERNAL_CSV_FILE);
-        Assert.assertTrue("Expected the imported CSV file to remain unchanged", importedCSV.exists());
+        Assert.assertFalse("Expected the imported CSV file to have been renamed", importedCSV.exists());
+
+        File renamedCSV = new File(mediaFolder + File.separator + SIMPLE_SEARCH_EXTERNAL_CSV_FILE + ".imported");
+        Assert.assertTrue("Expected the renamed CSV file to still be present", renamedCSV.exists());
     }
 
     // Validate that importing external data multiple times does not fail due to side effects from import
@@ -88,7 +88,7 @@
         File mediaFolder = wrapper.getController().getMediaFolder();
         File dbFile = new File(mediaFolder + File.separator + SIMPLE_SEARCH_EXTERNAL_DB_FILE);
         Assert.assertTrue(dbFile.exists());
-        final long dbLastModified = dbFile.lastModified();
+        long dbLastModified = dbFile.lastModified();
 
         // subsequent load should succeed despite side effects from import
         formLoaderTask = new FormLoaderTask(formPath, null, null);
