--- conflicted
+++ resolved
@@ -399,11 +399,7 @@
             marker.setOnMarkerClickListener(nullMarkerListener);
             marker.setDraggable(true);
             marker.setOnMarkerDragListener(dragListener);
-<<<<<<< HEAD
-            marker.setIcon(ContextCompat.getDrawable(getApplicationContext(), R.drawable.ic_place_black));
-=======
-            marker.setIcon(ContextCompat.getDrawable(this, R.drawable.ic_place));
->>>>>>> 15d5c87c
+            marker.setIcon(ContextCompat.getDrawable(this, R.drawable.ic_place_black));
             marker.setAnchor(Marker.ANCHOR_CENTER, Marker.ANCHOR_BOTTOM);
             mapMarkers.add(marker);
             List<GeoPoint> points = polyline.getPoints();
@@ -649,11 +645,7 @@
             Float lastKnownAccuracy =
                     myLocationOverlay.getMyLocationProvider().getLastKnownLocation().getAccuracy();
             myLocationOverlay.getMyLocationProvider().getLastKnownLocation().getAccuracy();
-<<<<<<< HEAD
-            marker.setIcon(ContextCompat.getDrawable(getApplicationContext(), R.drawable.ic_place_black));
-=======
-            marker.setIcon(ContextCompat.getDrawable(this, R.drawable.ic_place));
->>>>>>> 15d5c87c
+            marker.setIcon(ContextCompat.getDrawable(this, R.drawable.ic_place_black));
             marker.setSubDescription(Float.toString(lastKnownAccuracy));
             marker.setAnchor(Marker.ANCHOR_CENTER, Marker.ANCHOR_BOTTOM);
             marker.setDraggable(true);
