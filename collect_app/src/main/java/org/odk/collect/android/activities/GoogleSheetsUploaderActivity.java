/*
 * Copyright (C) 2017 Nafundi
 *
 * Licensed under the Apache License, Version 2.0 (the "License"); you may not use this file except
 * in compliance with the License. You may obtain a copy of the License at
 *
 * http://www.apache.org/licenses/LICENSE-2.0
 *
 * Unless required by applicable law or agreed to in writing, software distributed under the License
 * is distributed on an "AS IS" BASIS, WITHOUT WARRANTIES OR CONDITIONS OF ANY KIND, either express
 * or implied. See the License for the specific language governing permissions and limitations under
 * the License.
 */

/**
 * Activity to upload completed forms to gme.
 *
 * @author Carl Hartung (chartung@nafundi.com)
 */

package org.odk.collect.android.activities;

import android.Manifest;
import android.accounts.AccountManager;
import android.app.AlertDialog;
import android.app.Dialog;
import android.app.ProgressDialog;
import android.content.Context;
import android.content.DialogInterface;
import android.content.Intent;
import android.content.SharedPreferences;
import android.database.Cursor;
import android.net.ConnectivityManager;
import android.net.NetworkInfo;
import android.net.Uri;
import android.os.Bundle;
import android.preference.PreferenceManager;
import android.support.annotation.NonNull;
import android.support.v7.app.AppCompatActivity;

import com.google.android.gms.auth.GoogleAuthException;
import com.google.android.gms.auth.GoogleAuthUtil;
import com.google.android.gms.auth.UserRecoverableAuthException;
import com.google.api.client.extensions.android.http.AndroidHttp;
import com.google.api.client.googleapis.extensions.android.gms.auth.GoogleAccountCredential;
import com.google.api.client.http.HttpTransport;
import com.google.api.client.json.JsonFactory;
import com.google.api.client.json.jackson2.JacksonFactory;
import com.google.api.client.util.ExponentialBackOff;
import com.google.api.services.drive.DriveScopes;

import org.odk.collect.android.R;
import org.odk.collect.android.application.Collect;
import org.odk.collect.android.dao.InstancesDao;
import org.odk.collect.android.exception.MultipleFoldersFoundException;
import org.odk.collect.android.listeners.InstanceUploaderListener;
import org.odk.collect.android.preferences.PreferenceKeys;
import org.odk.collect.android.provider.InstanceProviderAPI.InstanceColumns;
import org.odk.collect.android.tasks.GoogleSheetsAbstractUploader;
import org.odk.collect.android.utilities.ToastUtils;

import java.io.IOException;
import java.util.Collections;
import java.util.HashMap;
import java.util.Iterator;
import java.util.List;
import java.util.Set;

import pub.devrel.easypermissions.AfterPermissionGranted;
import pub.devrel.easypermissions.EasyPermissions;
import timber.log.Timber;

import static org.odk.collect.android.tasks.GoogleSheetsAbstractUploader.REQUEST_ACCOUNT_PICKER;
import static org.odk.collect.android.tasks.GoogleSheetsAbstractUploader.REQUEST_AUTHORIZATION;
import static org.odk.collect.android.tasks.GoogleSheetsAbstractUploader.REQUEST_PERMISSION_GET_ACCOUNTS;


public class GoogleSheetsUploaderActivity extends AppCompatActivity implements InstanceUploaderListener,
        EasyPermissions.PermissionCallbacks {
    private static final int PROGRESS_DIALOG = 1;
    private static final int GOOGLE_USER_DIALOG = 3;
    private static final String ALERT_MSG = "alertmsg";
    private static final String ALERT_SHOWING = "alertshowing";
    protected GoogleAccountCredential credential;
    private ProgressDialog progressDialog;
    private AlertDialog alertDialog;
    private String alertMsg;
    private boolean alertShowing;
    private boolean authFailed;
    private Long[] instancesToSend;
    private GoogleSheetsInstanceUploaderTask uiTask;

    @Override
    protected void onCreate(Bundle savedInstanceState) {
        super.onCreate(savedInstanceState);
        Timber.i("onCreate: %s", ((savedInstanceState == null) ? "creating" : "re-initializing"));

        // if we start this activity, the following must be true:
        // 1) Google Sheets is selected in preferences
        // 2) A google user is selected

        // default initializers
        alertMsg = getString(R.string.please_wait);
        alertShowing = false;
        authFailed = false;

        setTitle(getString(R.string.send_data));

        // get any simple saved state...
        // resets alert message and showing dialog if the screen is rotated
        if (savedInstanceState != null) {
            if (savedInstanceState.containsKey(ALERT_MSG)) {
                alertMsg = savedInstanceState.getString(ALERT_MSG);
            }
            if (savedInstanceState.containsKey(ALERT_SHOWING)) {
                alertShowing = savedInstanceState.getBoolean(ALERT_SHOWING, false);
            }
        }

        long[] selectedInstanceIDs;

        Intent intent = getIntent();
        selectedInstanceIDs = intent.getLongArrayExtra(FormEntryActivity.KEY_INSTANCES);

        instancesToSend = new Long[(selectedInstanceIDs == null) ? 0 : selectedInstanceIDs.length];
        if (selectedInstanceIDs != null) {
            for (int i = 0; i < selectedInstanceIDs.length; ++i) {
                instancesToSend[i] = selectedInstanceIDs[i];
            }
        }

        // at this point, we don't expect this to be empty...
        if (instancesToSend.length == 0) {
            Timber.e("onCreate: No instances to upload!");
            // drop through --
            // everything will process through OK
        } else {
            Timber.i("onCreate: Beginning upload of %d instances!", instancesToSend.length);
        }

        // Initialize credentials and service object.
        credential = GoogleAccountCredential.usingOAuth2(
                getApplicationContext(), Collections.singleton(DriveScopes.DRIVE))
                .setBackOff(new ExponentialBackOff());

        getResultsFromApi();
    }

    private void runTask() {
<<<<<<< HEAD
        mUlTask = (GoogleSheetsInstanceUploaderTask) getLastCustomNonConfigurationInstance();
        if (mUlTask == null) {
            mUlTask = new GoogleSheetsInstanceUploaderTask(mCredential);
=======
        uiTask = (GoogleSheetsInstanceUploaderTask) getLastNonConfigurationInstance();
        if (uiTask == null) {
            uiTask = new GoogleSheetsInstanceUploaderTask(credential);
>>>>>>> b96ee9ce

            // ensure we have a google account selected
            SharedPreferences prefs = PreferenceManager.getDefaultSharedPreferences(this);
            String googleUsername = prefs.getString(
                    PreferenceKeys.KEY_SELECTED_GOOGLE_ACCOUNT, null);
            if (googleUsername == null || googleUsername.equals("")) {
                showDialog(GOOGLE_USER_DIALOG);
                return;
            }

            showDialog(PROGRESS_DIALOG);

            uiTask.setUploaderListener(this);
            uiTask.execute(instancesToSend);
        } else {
            // it's not null, so we have a task running
            // progress dialog is handled by the system
        }
    }

    /*
     * Attempt to call the API, after verifying that all the preconditions are
     * satisfied. The preconditions are: Google Play Services installed, an
     * account was selected and the device currently has online access. If any
     * of the preconditions are not satisfied, the app will prompt the user as
     * appropriate.
     */
    private void getResultsFromApi() {
        if (credential.getSelectedAccountName() == null) {
            chooseAccount();
        } else if (!isDeviceOnline()) {
            ToastUtils.showShortToast("No network connection available.");
        } else {
            runTask();
        }
    }

    /*
     * Attempts to set the account used with the API credentials. If an account
     * name was previously saved it will use that one; otherwise an account
     * picker dialog will be shown to the user. Note that the setting the
     * account to use with the credentials object requires the app to have the
     * GET_ACCOUNTS permission, which is requested here if it is not already
     * present. The AfterPermissionGranted annotation indicates that this
     * function will be rerun automatically whenever the GET_ACCOUNTS permission
     * is granted.
     */
    @AfterPermissionGranted(REQUEST_PERMISSION_GET_ACCOUNTS)
    private void chooseAccount() {
        if (EasyPermissions.hasPermissions(
                this, Manifest.permission.GET_ACCOUNTS)) {
            // ensure we have a google account selected
            SharedPreferences prefs = PreferenceManager.getDefaultSharedPreferences(this);
            String googleUsername = prefs.getString(
                    PreferenceKeys.KEY_SELECTED_GOOGLE_ACCOUNT, "");
            if (!googleUsername.equals("")) {
                credential.setSelectedAccountName(googleUsername);
                getResultsFromApi();
            } else {
                // Start a dialog from which the user can choose an account
                startActivityForResult(
                        credential.newChooseAccountIntent(),
                        REQUEST_ACCOUNT_PICKER);
            }
        } else {
            // Request the GET_ACCOUNTS permission via a user dialog
            EasyPermissions.requestPermissions(
                    this,
                    getString(R.string.request_permissions_google_account),
                    REQUEST_PERMISSION_GET_ACCOUNTS,
                    Manifest.permission.GET_ACCOUNTS);
        }
    }


    /**
     * Called when an activity launched here (specifically, AccountPicker
     * and authorization) exits, giving you the requestCode you started it with,
     * the resultCode it returned, and any additional data from it.
     *
     * @param requestCode code indicating which activity result is incoming.
     * @param resultCode  code indicating the result of the incoming
     *                    activity result.
     * @param data        Intent (containing result data) returned by incoming
     *                    activity result.
     */
    @Override
    protected void onActivityResult(
            int requestCode, int resultCode, Intent data) {
        super.onActivityResult(requestCode, resultCode, data);
        switch (requestCode) {
            case REQUEST_ACCOUNT_PICKER:
                if (resultCode == RESULT_OK && data != null && data.getExtras() != null) {
                    String accountName =
                            data.getStringExtra(AccountManager.KEY_ACCOUNT_NAME);
                    if (accountName != null) {
                        SharedPreferences prefs =
                                PreferenceManager.getDefaultSharedPreferences(this);
                        SharedPreferences.Editor editor = prefs.edit();
                        editor.putString(PreferenceKeys.KEY_SELECTED_GOOGLE_ACCOUNT, accountName);
                        editor.apply();
                        credential.setSelectedAccountName(accountName);
                        getResultsFromApi();
                    }
                }
                break;
            case REQUEST_AUTHORIZATION:
                dismissDialog(PROGRESS_DIALOG);
                if (resultCode == RESULT_OK) {
                    getResultsFromApi();
                } else {
                    Timber.d("AUTHORIZE_DRIVE_ACCESS failed, asking to choose new account:");
                    finish();
                }
                break;
        }
    }

    /**
     * Respond to requests for permissions at runtime for API 23 and above.
     *
     * @param requestCode  The request code passed in
     *                     requestPermissions(android.app.Activity, String, int, String[])
     * @param permissions  The requested permissions. Never null.
     * @param grantResults The grant results for the corresponding permissions
     *                     which is either PERMISSION_GRANTED or PERMISSION_DENIED. Never null.
     */
    @Override
    public void onRequestPermissionsResult(int requestCode,
                                           @NonNull String[] permissions,
                                           @NonNull int[] grantResults) {
        super.onRequestPermissionsResult(requestCode, permissions, grantResults);
        EasyPermissions.onRequestPermissionsResult(
                requestCode, permissions, grantResults, this);
    }

    /**
     * Callback for when a permission is granted using the EasyPermissions
     * library.
     *
     * @param requestCode The request code associated with the requested
     *                    permission
     * @param list        The requested permission list. Never null.
     */
    @Override
    public void onPermissionsGranted(int requestCode, List<String> list) {
        // Do nothing.
    }

    /**
     * Callback for when a permission is denied using the EasyPermissions
     * library.
     *
     * @param requestCode The request code associated with the requested
     *                    permission
     * @param list        The requested permission list. Never null.
     */
    @Override
    public void onPermissionsDenied(int requestCode, List<String> list) {
        // Do nothing.
    }

    /**
     * Checks whether the device currently has a network connection.
     *
     * @return true if the device has a network connection, false otherwise.
     */
    private boolean isDeviceOnline() {
        ConnectivityManager connMgr =
                (ConnectivityManager) getSystemService(Context.CONNECTIVITY_SERVICE);
        NetworkInfo networkInfo = connMgr.getActiveNetworkInfo();
        return (networkInfo != null && networkInfo.isConnected());
    }


    @Override
    protected void onStart() {
        super.onStart();
        Collect.getInstance().getActivityLogger().logOnStart(this);
    }

    @Override
    protected void onResume() {
        if (uiTask != null) {
            uiTask.setUploaderListener(this);
        }
        if (alertShowing) {
            createAlertDialog(alertMsg);
        }
        super.onResume();
    }

    @Override
    protected void onSaveInstanceState(Bundle outState) {
        super.onSaveInstanceState(outState);
        outState.putString(ALERT_MSG, alertMsg);
        outState.putBoolean(ALERT_SHOWING, alertShowing);
    }

    @Override
<<<<<<< HEAD
    public Object onRetainCustomNonConfigurationInstance() {
        return mUlTask;
=======
    public Object onRetainNonConfigurationInstance() {
        return uiTask;
>>>>>>> b96ee9ce
    }

    @Override
    protected void onPause() {
        super.onPause();
        if (alertDialog != null && alertDialog.isShowing()) {
            alertDialog.dismiss();
        }
    }

    @Override
    protected void onStop() {
        Collect.getInstance().getActivityLogger().logOnStop(this);
        super.onStop();
    }

    @Override
    protected void onDestroy() {
        if (uiTask != null) {
            uiTask.setUploaderListener(null);
        }
        super.onDestroy();
    }

    @Override
    public void uploadingComplete(HashMap<String, String> result) {
        try {
            dismissDialog(PROGRESS_DIALOG);
        } catch (Exception e) {
            // tried to close a dialog not open. don't care.
        }

        if (result == null) {
            // probably got an auth request, so ignore
            return;
        }
        Timber.i("uploadingComplete: Processing results ( %d ) from upload of %d instances!",
                result.size(), instancesToSend.length);

        StringBuilder selection = new StringBuilder();
        Set<String> keys = result.keySet();
        StringBuilder message = new StringBuilder();

        if (keys.size() == 0) {
            if (authFailed) {
                message.append(getString(R.string.google_auth_io_exception_msg));
                authFailed = false;
            } else {
                message.append(getString(R.string.no_forms_uploaded));
            }
        } else {
            Iterator<String> it = keys.iterator();

            String[] selectionArgs = new String[keys.size()];
            int i = 0;
            while (it.hasNext()) {
                String id = it.next();
                selection.append(InstanceColumns._ID + "=?");
                selectionArgs[i++] = id;
                if (i != keys.size()) {
                    selection.append(" or ");
                }
            }

            Cursor results = null;
            try {
                results = new InstancesDao().getInstancesCursor(selection.toString(), selectionArgs);
                if (results.getCount() > 0) {
                    results.moveToPosition(-1);
                    while (results.moveToNext()) {
                        String name = results.getString(results
                                .getColumnIndex(InstanceColumns.DISPLAY_NAME));
                        String id = results.getString(results.getColumnIndex(InstanceColumns._ID));
                        message.append(name).append(" - ").append(result.get(id)).append("\n\n");
                    }
                } else {
                    if (authFailed) {
                        message.append(getString(R.string.google_auth_io_exception_msg));
                        authFailed = false;
                    } else {
                        message.append(getString(R.string.no_forms_uploaded));
                    }
                }
            } finally {
                if (results != null) {
                    results.close();
                }
            }
        }
        createAlertDialog(message.toString().trim());
    }

    @Override
    public void progressUpdate(int progress, int total) {
        alertMsg = getString(R.string.sending_items, String.valueOf(progress), String.valueOf(total));
        progressDialog.setMessage(alertMsg);
    }

    @Override
    protected Dialog onCreateDialog(int id) {
        switch (id) {
            case PROGRESS_DIALOG:
                Collect.getInstance().getActivityLogger()
                        .logAction(this, "onCreateDialog.PROGRESS_DIALOG", "show");

                progressDialog = new ProgressDialog(this);
                DialogInterface.OnClickListener loadingButtonListener =
                        new DialogInterface.OnClickListener() {
                            @Override
                            public void onClick(DialogInterface dialog, int which) {
                                Collect.getInstance().getActivityLogger()
                                        .logAction(this, "onCreateDialog.PROGRESS_DIALOG",
                                                "cancel");
                                dialog.dismiss();
                                uiTask.cancel(true);
                                uiTask.setUploaderListener(null);
                                finish();
                            }
                        };
                progressDialog.setTitle(getString(R.string.uploading_data));
                progressDialog.setMessage(alertMsg);
                progressDialog.setIndeterminate(true);
                progressDialog.setProgressStyle(ProgressDialog.STYLE_SPINNER);
                progressDialog.setCancelable(false);
                progressDialog.setButton(getString(R.string.cancel), loadingButtonListener);
                return progressDialog;
            case GOOGLE_USER_DIALOG:
                AlertDialog.Builder gudBuilder = new AlertDialog.Builder(this);

                gudBuilder.setTitle(getString(R.string.no_google_account));
                gudBuilder.setMessage(getString(R.string.google_set_account));
                gudBuilder.setPositiveButton(R.string.ok, new DialogInterface.OnClickListener() {
                    @Override
                    public void onClick(DialogInterface dialog, int which) {
                        finish();
                    }
                });
                gudBuilder.setCancelable(false);
                return gudBuilder.create();
        }
        return null;
    }

    private void createAlertDialog(String message) {
        Collect.getInstance().getActivityLogger().logAction(this, "createAlertDialog", "show");

        alertDialog = new AlertDialog.Builder(this).create();
        alertDialog.setTitle(getString(R.string.upload_results));
        alertDialog.setMessage(message);
        DialogInterface.OnClickListener quitListener = new DialogInterface.OnClickListener() {
            @Override
            public void onClick(DialogInterface dialog, int i) {
                switch (i) {
                    case DialogInterface.BUTTON1: // ok
                        Collect.getInstance().getActivityLogger()
                                .logAction(this, "createAlertDialog", "OK");
                        // always exit this activity since it has no interface
                        alertShowing = false;
                        finish();
                        break;
                }
            }
        };
        alertDialog.setCancelable(false);
        alertDialog.setButton(getString(R.string.ok), quitListener);
        alertDialog.setIcon(android.R.drawable.ic_dialog_info);
        alertShowing = true;
        alertMsg = message;
        alertDialog.show();
    }

    @Override
    public void authRequest(Uri url, HashMap<String, String> doneSoFar) {
        // in interface, but not needed
    }

    private class GoogleSheetsInstanceUploaderTask extends
            GoogleSheetsAbstractUploader {

        GoogleSheetsInstanceUploaderTask(GoogleAccountCredential credential) {
            HttpTransport transport = AndroidHttp.newCompatibleTransport();
            JsonFactory jsonFactory = JacksonFactory.getDefaultInstance();
            sheetsService = new com.google.api.services.sheets.v4.Sheets.Builder(
                    transport, jsonFactory, credential)
                    .setApplicationName("ODK-Collect")
                    .build();
            driveService = new com.google.api.services.drive.Drive.Builder(
                    transport, jsonFactory, credential)
                    .setApplicationName("ODK-Collect")
                    .build();
        }

        @Override
        protected HashMap<String, String> doInBackground(Long... values) {
            results = new HashMap<>();

            String selection = InstanceColumns._ID + "=?";
            String[] selectionArgs = new String[(values == null) ? 0 : values.length];
            if (values != null) {
                for (int i = 0; i < values.length; i++) {
                    if (i != values.length - 1) {
                        selection += " or " + InstanceColumns._ID + "=?";
                    }
                    selectionArgs[i] = values[i].toString();
                }
            }
            String token;
            try {
                token = credential.getToken();
                //Immediately invalidate so we get a different one if we have to try again
                GoogleAuthUtil.invalidateToken(GoogleSheetsUploaderActivity.this, token);

                getIDOfFolderWithName(GOOGLE_DRIVE_ROOT_FOLDER, null);
                uploadInstances(selection, selectionArgs, token);
            } catch (UserRecoverableAuthException e) {
                results = null;
                startActivityForResult(e.getIntent(), REQUEST_AUTHORIZATION);
            } catch (IOException | GoogleAuthException e) {
                Timber.e(e);
                authFailed = true;
            } catch (MultipleFoldersFoundException e) {
                Timber.e(e);
            }
            return results;
        }

    }
}<|MERGE_RESOLUTION|>--- conflicted
+++ resolved
@@ -147,15 +147,9 @@
     }
 
     private void runTask() {
-<<<<<<< HEAD
-        mUlTask = (GoogleSheetsInstanceUploaderTask) getLastCustomNonConfigurationInstance();
-        if (mUlTask == null) {
-            mUlTask = new GoogleSheetsInstanceUploaderTask(mCredential);
-=======
-        uiTask = (GoogleSheetsInstanceUploaderTask) getLastNonConfigurationInstance();
+        uiTask = (GoogleSheetsInstanceUploaderTask) getLastCustomNonConfigurationInstance();
         if (uiTask == null) {
             uiTask = new GoogleSheetsInstanceUploaderTask(credential);
->>>>>>> b96ee9ce
 
             // ensure we have a google account selected
             SharedPreferences prefs = PreferenceManager.getDefaultSharedPreferences(this);
@@ -356,13 +350,8 @@
     }
 
     @Override
-<<<<<<< HEAD
     public Object onRetainCustomNonConfigurationInstance() {
-        return mUlTask;
-=======
-    public Object onRetainNonConfigurationInstance() {
         return uiTask;
->>>>>>> b96ee9ce
     }
 
     @Override
