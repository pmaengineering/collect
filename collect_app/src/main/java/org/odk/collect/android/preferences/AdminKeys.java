package org.odk.collect.android.preferences;

import java.util.ArrayList;
import java.util.Arrays;
import java.util.Collection;
import java.util.Collections;

import static org.odk.collect.android.preferences.AdminAndGeneralKeys.ag;

/** Admin preference settings keys. The values match those of the keys in admin_preferences.xml. */
public final class AdminKeys {
    // NOTE TO MAINTAINERS: ensure all keys defined below are in adminToGeneral or
    // otherKeys below, for automated testing.

    // key for this preference screen
    public static final String KEY_ADMIN_PW                     = "admin_pw";

    // keys for each preference

    // main menu
    public static final String KEY_EDIT_SAVED                   = "edit_saved";
    public static final String KEY_SEND_FINALIZED               = "send_finalized";
    public static final String KEY_VIEW_SENT                    = "view_sent";
    public static final String KEY_GET_BLANK                    = "get_blank";
    public static final String KEY_DELETE_SAVED                 = "delete_saved";

    // form entry
    public static final String KEY_SAVE_MID                     = "save_mid";
    public static final String KEY_JUMP_TO                      = "jump_to";
    public static final String KEY_CHANGE_LANGUAGE              = "change_language";
    public static final String KEY_ACCESS_SETTINGS              = "access_settings";
    public static final String KEY_SAVE_AS                      = "save_as";
    public static final String KEY_MARK_AS_FINALIZED            = "mark_as_finalized";

    // server
    static final String KEY_CHANGE_ADMIN_PASSWORD               = "admin_password";
    static final String KEY_IMPORT_SETTINGS                     = "import_settings";
    private static final String KEY_CHANGE_SERVER               = "change_server";
    private static final String KEY_CHANGE_FORM_METADATA        = "change_form_metadata";

    // client
    private static final String KEY_CHANGE_FONT_SIZE            = "change_font_size";
    private static final String KEY_DEFAULT_TO_FINALIZED        = "default_to_finalized";
    private static final String KEY_HIGH_RESOLUTION             = "high_resolution";
    private static final String KEY_IMAGE_SIZE                  = "image_size";
    private static final String KEY_SHOW_SPLASH_SCREEN          = "show_splash_screen";
    private static final String KEY_DELETE_AFTER_SEND           = "delete_after_send";
    private static final String KEY_INSTANCE_FORM_SYNC          = "instance_form_sync";
    private static final String KEY_PERIODIC_FORM_UPDATES_CHECK = "periodic_form_updates_check";
    private static final String KEY_AUTOMATIC_UPDATE            = "automatic_update";
    private static final String KEY_APP_LANGUAGE                = "change_app_language";
    private static final String KEY_APP_THEME                   = "change_app_theme";

    private static final String KEY_AUTOSEND                    = "change_autosend";

    private static final String KEY_NAVIGATION                  = "change_navigation";
    static final String KEY_CONSTRAINT_BEHAVIOR                 = "change_constraint_behavior";

    private static final String KEY_SHOW_MAP_SDK                = "show_map_sdk";
    private static final String KEY_SHOW_MAP_BASEMAP            = "show_map_basemap";

    private static final String KEY_ANALYTICS                   = "analytics";
    public static final String KEY_MOVING_BACKWARDS             = "moving_backwards";
    static final String ALLOW_OTHER_WAYS_OF_EDITING_FORM        = "allow_other_ways_of_editing_form";

    /**
     * The admin preferences allow removing general preferences. This array contains
     * tuples of admin keys and the keys of general preferences that are removed if the admin
     * preference is false.
     */
    static AdminAndGeneralKeys[] adminToGeneral = new AdminAndGeneralKeys[] {

            ag(KEY_CHANGE_SERVER,              PreferenceKeys.KEY_PROTOCOL),
            ag(KEY_CHANGE_FORM_METADATA,       PreferenceKeys.KEY_FORM_METADATA),

            ag(KEY_CHANGE_FONT_SIZE,           PreferenceKeys.KEY_FONT_SIZE),
            ag(KEY_APP_LANGUAGE,               PreferenceKeys.KEY_APP_LANGUAGE),
            ag(KEY_DEFAULT_TO_FINALIZED,       PreferenceKeys.KEY_COMPLETED_DEFAULT),
            ag(KEY_HIGH_RESOLUTION,            PreferenceKeys.KEY_HIGH_RESOLUTION),
            ag(KEY_IMAGE_SIZE,                 PreferenceKeys.KEY_IMAGE_SIZE),
            ag(KEY_SHOW_SPLASH_SCREEN,         PreferenceKeys.KEY_SHOW_SPLASH),
            ag(KEY_SHOW_SPLASH_SCREEN,         PreferenceKeys.KEY_SPLASH_PATH),
            ag(KEY_DELETE_AFTER_SEND,          PreferenceKeys.KEY_DELETE_AFTER_SEND),
            ag(KEY_INSTANCE_FORM_SYNC,         PreferenceKeys.KEY_INSTANCE_SYNC),
<<<<<<< HEAD
            ag(KEY_PERIODIC_FORM_UPDATES_CHECK, PreferenceKeys.KEY_PERIODIC_FORM_UPDATES_CHECK),
            ag(KEY_AUTOMATIC_UPDATE,           PreferenceKeys.KEY_AUTOMATIC_UPDATE),
=======
            ag(KEY_APP_THEME,                  PreferenceKeys.KEY_APP_THEME),
>>>>>>> c1d7635b

            ag(KEY_AUTOSEND,                   PreferenceKeys.KEY_AUTOSEND),

            ag(KEY_NAVIGATION,                 PreferenceKeys.KEY_NAVIGATION),
            ag(KEY_CONSTRAINT_BEHAVIOR,        PreferenceKeys.KEY_CONSTRAINT_BEHAVIOR),

            ag(KEY_SHOW_MAP_SDK,               PreferenceKeys.KEY_MAP_SDK),
            ag(KEY_SHOW_MAP_BASEMAP,           PreferenceKeys.KEY_MAP_BASEMAP),

            ag(KEY_ANALYTICS,                  PreferenceKeys.KEY_ANALYTICS)
    };

    /** Admin keys other than those in adminToGeneral above */
    private static Collection<String> otherKeys = Arrays.asList(
            KEY_EDIT_SAVED       ,
            KEY_SEND_FINALIZED   ,
            KEY_VIEW_SENT        ,
            KEY_GET_BLANK        ,
            KEY_DELETE_SAVED     ,
            KEY_SAVE_MID         ,
            KEY_JUMP_TO          ,
            KEY_CHANGE_LANGUAGE  ,
            KEY_ACCESS_SETTINGS  ,
            KEY_SAVE_AS          ,
            KEY_MARK_AS_FINALIZED,
            KEY_CHANGE_ADMIN_PASSWORD,
            KEY_MOVING_BACKWARDS,
            ALLOW_OTHER_WAYS_OF_EDITING_FORM
    );

    static Collection<String> serverKeys = Collections.singletonList(
            KEY_CHANGE_SERVER
    );

    static Collection<String> identityKeys = Arrays.asList(
            KEY_CHANGE_FORM_METADATA,
            KEY_ANALYTICS
    );

    static Collection<String> formManagementKeys = Arrays.asList(
            KEY_AUTOSEND,
            KEY_DELETE_AFTER_SEND,
            KEY_DEFAULT_TO_FINALIZED,
            KEY_CONSTRAINT_BEHAVIOR,
            KEY_HIGH_RESOLUTION,
            KEY_IMAGE_SIZE,
            KEY_INSTANCE_FORM_SYNC,
            KEY_PERIODIC_FORM_UPDATES_CHECK,
            KEY_AUTOMATIC_UPDATE
    );

    static Collection<String> userInterfaceKeys = Arrays.asList(
            KEY_APP_THEME,
            KEY_APP_LANGUAGE,
            KEY_CHANGE_FONT_SIZE,
            KEY_NAVIGATION,
            KEY_SHOW_SPLASH_SCREEN,
            KEY_SHOW_MAP_BASEMAP,
            KEY_SHOW_MAP_SDK
    );

    private static Collection<String> allKeys() {
        Collection<String> keys = new ArrayList<>();
        for (AdminAndGeneralKeys atg : adminToGeneral) {
            keys.add(atg.adminKey);
        }
        for (String key : otherKeys) {
            keys.add(key);
        }
        return keys;
    }

    public static final Collection<String> ALL_KEYS = allKeys();

    private AdminKeys() {

    }
}<|MERGE_RESOLUTION|>--- conflicted
+++ resolved
@@ -39,6 +39,8 @@
     private static final String KEY_CHANGE_FORM_METADATA        = "change_form_metadata";
 
     // client
+    private static final String KEY_PERIODIC_FORM_UPDATES_CHECK = "periodic_form_updates_check";
+    private static final String KEY_AUTOMATIC_UPDATE            = "automatic_update";
     private static final String KEY_CHANGE_FONT_SIZE            = "change_font_size";
     private static final String KEY_DEFAULT_TO_FINALIZED        = "default_to_finalized";
     private static final String KEY_HIGH_RESOLUTION             = "high_resolution";
@@ -46,8 +48,6 @@
     private static final String KEY_SHOW_SPLASH_SCREEN          = "show_splash_screen";
     private static final String KEY_DELETE_AFTER_SEND           = "delete_after_send";
     private static final String KEY_INSTANCE_FORM_SYNC          = "instance_form_sync";
-    private static final String KEY_PERIODIC_FORM_UPDATES_CHECK = "periodic_form_updates_check";
-    private static final String KEY_AUTOMATIC_UPDATE            = "automatic_update";
     private static final String KEY_APP_LANGUAGE                = "change_app_language";
     private static final String KEY_APP_THEME                   = "change_app_theme";
 
@@ -73,6 +73,8 @@
             ag(KEY_CHANGE_SERVER,              PreferenceKeys.KEY_PROTOCOL),
             ag(KEY_CHANGE_FORM_METADATA,       PreferenceKeys.KEY_FORM_METADATA),
 
+            ag(KEY_PERIODIC_FORM_UPDATES_CHECK, PreferenceKeys.KEY_PERIODIC_FORM_UPDATES_CHECK),
+            ag(KEY_AUTOMATIC_UPDATE,           PreferenceKeys.KEY_AUTOMATIC_UPDATE),
             ag(KEY_CHANGE_FONT_SIZE,           PreferenceKeys.KEY_FONT_SIZE),
             ag(KEY_APP_LANGUAGE,               PreferenceKeys.KEY_APP_LANGUAGE),
             ag(KEY_DEFAULT_TO_FINALIZED,       PreferenceKeys.KEY_COMPLETED_DEFAULT),
@@ -82,12 +84,7 @@
             ag(KEY_SHOW_SPLASH_SCREEN,         PreferenceKeys.KEY_SPLASH_PATH),
             ag(KEY_DELETE_AFTER_SEND,          PreferenceKeys.KEY_DELETE_AFTER_SEND),
             ag(KEY_INSTANCE_FORM_SYNC,         PreferenceKeys.KEY_INSTANCE_SYNC),
-<<<<<<< HEAD
-            ag(KEY_PERIODIC_FORM_UPDATES_CHECK, PreferenceKeys.KEY_PERIODIC_FORM_UPDATES_CHECK),
-            ag(KEY_AUTOMATIC_UPDATE,           PreferenceKeys.KEY_AUTOMATIC_UPDATE),
-=======
             ag(KEY_APP_THEME,                  PreferenceKeys.KEY_APP_THEME),
->>>>>>> c1d7635b
 
             ag(KEY_AUTOSEND,                   PreferenceKeys.KEY_AUTOSEND),
 
@@ -128,15 +125,15 @@
     );
 
     static Collection<String> formManagementKeys = Arrays.asList(
+            KEY_PERIODIC_FORM_UPDATES_CHECK,
+            KEY_AUTOMATIC_UPDATE,
             KEY_AUTOSEND,
             KEY_DELETE_AFTER_SEND,
             KEY_DEFAULT_TO_FINALIZED,
             KEY_CONSTRAINT_BEHAVIOR,
             KEY_HIGH_RESOLUTION,
             KEY_IMAGE_SIZE,
-            KEY_INSTANCE_FORM_SYNC,
-            KEY_PERIODIC_FORM_UPDATES_CHECK,
-            KEY_AUTOMATIC_UPDATE
+            KEY_INSTANCE_FORM_SYNC
     );
 
     static Collection<String> userInterfaceKeys = Arrays.asList(
