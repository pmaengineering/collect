<<<<<<< HEAD
/*
 * Copyright (C) 2009 University of Washington
 * 
 * Licensed under the Apache License, Version 2.0 (the "License"); you may not use this file except
 * in compliance with the License. You may obtain a copy of the License at
 * 
 * http://www.apache.org/licenses/LICENSE-2.0
 * 
 * Unless required by applicable law or agreed to in writing, software distributed under the License
 * is distributed on an "AS IS" BASIS, WITHOUT WARRANTIES OR CONDITIONS OF ANY KIND, either express
 * or implied. See the License for the specific language governing permissions and limitations under
 * the License.
 */

package org.odk.collect.android.activities;

import org.javarosa.core.model.FormIndex;
import org.javarosa.core.model.data.IAnswerData;
import org.javarosa.core.reference.ReferenceManager;
import org.javarosa.core.reference.RootTranslator;
import org.javarosa.form.api.FormEntryCaption;
import org.javarosa.form.api.FormEntryController;
import org.javarosa.form.api.FormEntryModel;
import org.javarosa.model.xform.XFormsModule;
import org.odk.collect.android.R;
import org.odk.collect.android.database.FileDbAdapter;
import org.odk.collect.android.listeners.FormLoaderListener;
import org.odk.collect.android.listeners.FormSavedListener;
import org.odk.collect.android.logic.FileReferenceFactory;
import org.odk.collect.android.logic.PropertyManager;
import org.odk.collect.android.tasks.FormLoaderTask;
import org.odk.collect.android.tasks.SaveToDiskTask;
import org.odk.collect.android.utilities.FileUtils;
import org.odk.collect.android.utilities.GestureDetector;
import org.odk.collect.android.views.QuestionView;

import android.app.Activity;
import android.app.AlertDialog;
import android.app.Dialog;
import android.app.ProgressDialog;
import android.content.ContentValues;
import android.content.Context;
import android.content.DialogInterface;
import android.content.Intent;
import android.database.Cursor;
import android.graphics.drawable.BitmapDrawable;
import android.graphics.drawable.Drawable;
import android.net.Uri;
import android.os.AsyncTask;
import android.os.Bundle;
import android.provider.MediaStore.Images;
import android.util.Log;
import android.view.Gravity;
import android.view.KeyEvent;
import android.view.LayoutInflater;
import android.view.Menu;
import android.view.MenuItem;
import android.view.MotionEvent;
import android.view.View;
import android.view.View.OnClickListener;
import android.view.ViewGroup.LayoutParams;
import android.view.animation.Animation;
import android.view.animation.AnimationUtils;
import android.view.animation.Animation.AnimationListener;
import android.view.inputmethod.InputMethodManager;
import android.widget.Button;
import android.widget.ImageView;
import android.widget.RelativeLayout;
import android.widget.TextView;
import android.widget.Toast;

import java.io.File;
import java.text.SimpleDateFormat;
import java.util.Calendar;

/**
 * FormEntryActivity is responsible for displaying questions, animating transitions between
 * questions, and allowing the user to enter data.
 * 
 * @author Carl Hartung (carlhartung@gmail.com)
 */
public class FormEntryActivity extends Activity implements AnimationListener, FormLoaderListener,
        FormSavedListener {
    private static final String t = "FormEntryActivity";

    // Request codes for returning data from specified intent.
    public static final int IMAGE_CAPTURE = 1;
    public static final int BARCODE_CAPTURE = 2;
    public static final int AUDIO_CAPTURE = 3;
    public static final int VIDEO_CAPTURE = 4;
    public static final int LOCATION_CAPTURE = 5;

    public static final String LOCATION_RESULT = "LOCATION_RESULT";

    // Identifies the location of the form used to launch form entry
    public static final String KEY_FORMPATH = "formpath";
    public static final String KEY_INSTANCEPATH = "instancepath";
    public static final String KEY_INSTANCES = "instances";
    public static final String KEY_SUCCESS = "success";

    // Identifies whether this is a new form, or reloading a form after a screen rotation (or
    // similar)
    private static final String NEWFORM = "newform";

    private static final int MENU_CLEAR = Menu.FIRST;
    private static final int MENU_DELETE_REPEAT = Menu.FIRST + 1;
    private static final int MENU_LANGUAGES = Menu.FIRST + 2;
    private static final int MENU_HIERARCHY_VIEW = Menu.FIRST + 3;

    // private static final int MENU_SUBMENU = Menu.FIRST + 4;
    // private static final int MENU_SAVE_INCOMPLETE = Menu.FIRST + 5;
    private static final int MENU_SAVE = Menu.FIRST + 4;

    private static final int PROGRESS_DIALOG = 1;
    private static final int SAVING_DIALOG = 2;

    // uncomment when ProgressBar slowdown is fixed.
    // private ProgressBar mProgressBar;
    
    private String mFormPath;
    private String mInstancePath;
    private GestureDetector mGestureDetector;

    public static FormEntryController mFormEntryController;
    public FormEntryModel mFormEntryModel;

    private Animation mInAnimation;
    private Animation mOutAnimation;

    private RelativeLayout mRelativeLayout;
    private View mCurrentView;

    private AlertDialog mAlertDialog;
    private ProgressDialog mProgressDialog;

    // used to limit forward/backward swipes to one per question
    private boolean mBeenSwiped;

    private FormLoaderTask mFormLoaderTask;
    private SaveToDiskTask mSaveToDiskTask;

    enum AnimationType {
        LEFT, RIGHT, FADE
    }


    /** Called when the activity is first created. */
    @Override
    public void onCreate(Bundle savedInstanceState) {
        super.onCreate(savedInstanceState);
        setContentView(R.layout.form_entry);
        setTitle(getString(R.string.app_name) + " > " + getString(R.string.loading_form));

        // mProgressBar = (ProgressBar) findViewById(R.id.progressbar);
        mRelativeLayout = (RelativeLayout) findViewById(R.id.rl);

        mBeenSwiped = false;
        mAlertDialog = null;
        mCurrentView = null;
        mInAnimation = null;
        mOutAnimation = null;
        mGestureDetector = new GestureDetector();

        // Load JavaRosa modules. needed to restore forms.
        new XFormsModule().registerModule();

        // needed to override rms property manager
        org.javarosa.core.services.PropertyManager.setPropertyManager(new PropertyManager(
                getApplicationContext()));

        Boolean newForm = true;
        if (savedInstanceState != null) {
            if (savedInstanceState.containsKey(KEY_FORMPATH)) {
                mFormPath = savedInstanceState.getString(KEY_FORMPATH);
            }
            if (savedInstanceState.containsKey(KEY_INSTANCEPATH)) {
                mInstancePath = savedInstanceState.getString(KEY_INSTANCEPATH);
            }
            if (savedInstanceState.containsKey(NEWFORM)) {
                newForm = savedInstanceState.getBoolean(NEWFORM, true);
            }
        }

        // Check to see if this is a screen flip or a new form load.
        Object data = getLastNonConfigurationInstance();
        if (data instanceof FormLoaderTask) {
            mFormLoaderTask = (FormLoaderTask) data;
        } else if (data instanceof SaveToDiskTask) {
            mSaveToDiskTask = (SaveToDiskTask) data;
        } else if (data == null) {
            if (!newForm) {
                mFormEntryModel = mFormEntryController.getModel();
                refreshCurrentView();
                return;
            }

            // Not a restart from a screen orientation change (or other).
            mFormEntryController = null;

            Intent intent = getIntent();
            if (intent != null) {
                mFormPath = intent.getStringExtra(KEY_FORMPATH);
                mInstancePath = intent.getStringExtra(KEY_INSTANCEPATH);
                mFormLoaderTask = new FormLoaderTask();
                mFormLoaderTask.execute(mFormPath, mInstancePath);
                showDialog(PROGRESS_DIALOG);
            }
        }
    }


    /*
     * (non-Javadoc)
     * 
     * @see android.app.Activity#onSaveInstanceState(android.os.Bundle)
     */
    @Override
    protected void onSaveInstanceState(Bundle outState) {
        super.onSaveInstanceState(outState);
        outState.putString(KEY_FORMPATH, mFormPath);
        outState.putString(KEY_INSTANCEPATH, mInstancePath);
        outState.putBoolean(NEWFORM, false);
    }


    /*
     * (non-Javadoc)
     * 
     * @see android.app.Activity#onActivityResult(int, int, android.content.Intent)
     */
    @Override
    protected void onActivityResult(int requestCode, int resultCode, Intent intent) {
        super.onActivityResult(requestCode, resultCode, intent);

        if (resultCode == RESULT_CANCELED) {
            // request was canceled, so do nothing
            return;
        }

        switch (requestCode) {
            case BARCODE_CAPTURE:
                String sb = intent.getStringExtra("SCAN_RESULT");
                ((QuestionView) mCurrentView).setBinaryData(sb);
                saveCurrentAnswer(false);
                break;
            case IMAGE_CAPTURE:
                // We saved the image to the tempfile_path, but we really want
                // it to be in:
                // /sdcard/odk/instances/[current instnace]/something.jpg
                // so we move it there before inserting it into the content
                // provider.
                File fi = new File(FileUtils.TMPFILE_PATH);

                String mInstanceFolder =
                    mInstancePath.substring(0, mInstancePath.lastIndexOf("/") + 1);
                String s = mInstanceFolder + "/" + System.currentTimeMillis() + ".jpg";

                File nf = new File(s);
                if (!fi.renameTo(nf)) {
                    Log.e(t, "Failed to rename " + fi.getAbsolutePath());
                } else {
                    Log.i(t, "renamed " + fi.getAbsolutePath() + " to " + nf.getAbsolutePath());
                }

                // Add the new image to the Media content provider so that the
                // viewing is fast in Android 2.0+
                ContentValues values = new ContentValues(6);
                values.put(Images.Media.TITLE, nf.getName());
                values.put(Images.Media.DISPLAY_NAME, nf.getName());
                values.put(Images.Media.DATE_TAKEN, System.currentTimeMillis());
                values.put(Images.Media.MIME_TYPE, "image/jpeg");
                values.put(Images.Media.DATA, nf.getAbsolutePath());

                Uri imageuri =
                    getContentResolver().insert(Images.Media.EXTERNAL_CONTENT_URI, values);
                Log.i(t, "Inserting image returned uri = " + imageuri.toString());

                ((QuestionView) mCurrentView).setBinaryData(imageuri);
                saveCurrentAnswer(false);
                refreshCurrentView();
                break;
            case AUDIO_CAPTURE:
            case VIDEO_CAPTURE:
                Uri um = intent.getData();
                ((QuestionView) mCurrentView).setBinaryData(um);
                saveCurrentAnswer(false);
                refreshCurrentView();
                break;
            case LOCATION_CAPTURE:
                String sl = intent.getStringExtra(LOCATION_RESULT);
                ((QuestionView) mCurrentView).setBinaryData(sl);
                saveCurrentAnswer(false);
                break;
        }
    }


    /**
     * Refreshes the current view. the controller and the displayed view can get out of sync due to
     * dialogs and restarts caused by screen orientation changes, so they're resynchronized here.
     */
    public void refreshCurrentView() {
        int event = mFormEntryModel.getEvent();

        // When we refresh, if we're at a repeat prompt then step back to the
        // last question.
        while (event == FormEntryController.EVENT_PROMPT_NEW_REPEAT
                || event == FormEntryController.EVENT_GROUP
                || event == FormEntryController.EVENT_REPEAT) {
            event = mFormEntryController.stepToPreviousEvent();
        }
        Log.e(t, "refreshing view for event: " + event);

        View current = createView(event);
        showView(current, AnimationType.FADE);
    }


    @Override
    public boolean onPrepareOptionsMenu(Menu menu) {
        menu.removeItem(MENU_CLEAR);
        menu.removeItem(MENU_DELETE_REPEAT);
        menu.removeItem(MENU_LANGUAGES);
        menu.removeItem(MENU_HIERARCHY_VIEW);
        // menu.removeItem(MENU_SUBMENU);
        menu.removeItem(MENU_SAVE);
        // menu.removeItem(MENU_SAVE_INCOMPLETE);

        // SubMenu sm =
        // menu.addSubMenu(0, MENU_SUBMENU, 0,
        // R.string.save_all_answers).setIcon(
        // android.R.drawable.ic_menu_save);
        // sm.add(0, MENU_SAVE_INCOMPLETE, 0,
        // getString(R.string.save_for_later));
        // sm.add(0, MENU_SAVE_COMPLETE, 0,
        // getString(R.string.finalize_for_send));

        menu.add(0, MENU_SAVE, 0, R.string.save_all_answers).setIcon(
            android.R.drawable.ic_menu_save);
        menu.add(0, MENU_CLEAR, 0, getString(R.string.clear_answer)).setIcon(
            android.R.drawable.ic_menu_close_clear_cancel).setEnabled(
            !mFormEntryModel.isIndexReadonly() ? true : false);
        menu.add(0, MENU_DELETE_REPEAT, 0, getString(R.string.delete_repeat)).setIcon(
            R.drawable.ic_menu_clear_playlist).setEnabled(
            indexContainsRepeatableGroup(mFormEntryModel.getFormIndex()) ? true : false);
        menu.add(0, MENU_HIERARCHY_VIEW, 0, getString(R.string.view_hierarchy)).setIcon(
            R.drawable.ic_menu_goto);
        menu.add(0, MENU_LANGUAGES, 0, getString(R.string.change_language)).setIcon(
            R.drawable.ic_menu_start_conversation).setEnabled(
            (mFormEntryModel.getLanguages() == null || mFormEntryController.getModel()
                    .getLanguages().length == 1) ? false : true);
        return true;
    }


    /*
     * (non-Javadoc)
     * 
     * @see android.app.Activity#onOptionsItemSelected(android.view.MenuItem)
     */
    @Override
    public boolean onOptionsItemSelected(MenuItem item) {
        switch (item.getItemId()) {
            case MENU_LANGUAGES:
                createLanguageDialog();
                return true;
            case MENU_CLEAR:
                createClearDialog();
                return true;
            case MENU_DELETE_REPEAT:
                createDeleteRepeatConfirmDialog();
                return true;
                // case MENU_SAVE_INCOMPLETE:
                // saveFormEntrySession(false);
                // return true;
            case MENU_SAVE:
                saveDataToDisk(false);
                return true;
            case MENU_HIERARCHY_VIEW:
                if (currentPromptIsQuestion()) {
                    saveCurrentAnswer(false);
                }
                Intent i = new Intent(this, FormHierarchyActivity.class);
                startActivity(i);
        }
        return super.onOptionsItemSelected(item);
    }


    /**
     * @return true if the current View represents a question in the form
     */
    private boolean currentPromptIsQuestion() {
        return (mFormEntryModel.getEvent() == FormEntryController.EVENT_QUESTION);
    }


    /**
     * Attempt to save the answer to the current prompt into the data model.
     * 
     * @param evaluateConstraints
     * @return true on success, false otherwise
     */
    private boolean saveCurrentAnswer(boolean evaluateConstraints) {
        if (!mFormEntryModel.isIndexReadonly()
                && mFormEntryModel.getEvent() == FormEntryController.EVENT_QUESTION) {
            int saveStatus =
                saveAnswer(((QuestionView) mCurrentView).getAnswer(), evaluateConstraints);
            if (evaluateConstraints && saveStatus != FormEntryController.ANSWER_OK) {
                createConstraintToast(mFormEntryModel.getQuestionPrompt().getConstraintText(),
                    saveStatus);
                return false;
            }
        }
        return true;
    }


    /**
     * Clears the answer on the screen.
     */
    private void clearCurrentAnswer() {
        if (!mFormEntryModel.isIndexReadonly())
            ((QuestionView) mCurrentView).clearAnswer();
    }


    /*
     * (non-Javadoc)
     * 
     * @see android.app.Activity#onRetainNonConfigurationInstance() If we're loading, then we pass
     * the loading thread to our next instance.
     */
    @Override
    public Object onRetainNonConfigurationInstance() {
        // if a form is loading, pass the loader task
        if (mFormLoaderTask != null && mFormLoaderTask.getStatus() != AsyncTask.Status.FINISHED)
            return mFormLoaderTask;

        // if a form is writing to disk, pass the save to disk task
        if (mSaveToDiskTask != null && mSaveToDiskTask.getStatus() != AsyncTask.Status.FINISHED)
            return mSaveToDiskTask;

        // mFormEntryController is static so we don't need to pass it.
        if (mFormEntryController != null && currentPromptIsQuestion()) {
            saveCurrentAnswer(false);
        }
        return null;
    }


    /**
     * Creates a view given the View type and a prompt
     * 
     * @param prompt
     * @return newly created View
     */
    private View createView(int event) {
        setTitle(getString(R.string.app_name) + " > " + mFormEntryModel.getFormTitle());

        switch (event) {
            case FormEntryController.EVENT_BEGINNING_OF_FORM:
            	View startView;
			    startView = View.inflate(this, R.layout.form_entry_start, null);
			    setTitle(getString(R.string.app_name) + " > " + mFormEntryModel.getFormTitle());
			    ((TextView) startView.findViewById(R.id.form_full_title)).setText(mFormEntryModel.getFormTitle());
			    Drawable image = null;
			    try {
			    	// attempt to load the configured default splash screen
					BitmapDrawable bitImage = new BitmapDrawable( getResources(), 
													FileUtils.FORM_LOGO_FILE_PATH );
					if ( bitImage.getBitmap() != null &&
						 bitImage.getIntrinsicHeight() > 0 &&
						 bitImage.getIntrinsicWidth() > 0 ) {
						image = bitImage;
					}
			    }
			    catch (Exception e) {
			    	// TODO: log exception for debugging?
			    }
			    
			    if ( image == null ) {
			    	// show the opendatakit zig...
			    	image = getResources().getDrawable(R.drawable.opendatakit_zig);
			    }

			    ((ImageView) startView.findViewById(R.id.form_start_bling)).setImageDrawable(image);
			    return startView;
            case FormEntryController.EVENT_END_OF_FORM:
                View endView = View.inflate(this, R.layout.form_entry_end, null);
                ((TextView) endView.findViewById(R.id.description)).setText(getString(
                    R.string.save_enter_data_description, mFormEntryModel.getFormTitle()));

                // Create 'save for later' button
                ((Button) endView.findViewById(R.id.save_exit_button))
                        .setOnClickListener(new OnClickListener() {
                            public void onClick(View v) {
                                // Form is marked as 'saved' here.
                                saveDataToDisk(true);
                            }
                        });
                return endView;
            case FormEntryController.EVENT_QUESTION:
                QuestionView qv = new QuestionView(this, mInstancePath);
                qv.buildView(mFormEntryModel.getQuestionPrompt(), getGroupsForCurrentIndex());
                return qv;
            default:
                Log.e(t, "Attempted to create a view that does not exist.");
                return null;
        }
    }


    /*
     * (non-Javadoc)
     * 
     * @see android.app.Activity#dispatchTouchEvent(android.view.MotionEvent)
     */
    @Override
    public boolean dispatchTouchEvent(MotionEvent mv) {
        boolean handled = onTouchEvent(mv);
        if (!handled) {
            return super.dispatchTouchEvent(mv);
        }
        return handled; // this is always true
    }


    /*
     * (non-Javadoc)
     * 
     * @see android.app.Activity#onTouchEvent(android.view.MotionEvent)
     */
    @Override
    public boolean onTouchEvent(MotionEvent motionEvent) {
        /*
         * constrain the user to only be able to swipe (that causes a view transition) once per
         * screen with the mBeenSwiped variable.
         */
        boolean handled = false;
        if (!mBeenSwiped) {
            switch (mGestureDetector.getGesture(motionEvent)) {
                case SWIPE_RIGHT:
                    mBeenSwiped = true;
                    showPreviousView();
                    handled = true;
                    break;
                case SWIPE_LEFT:
                    mBeenSwiped = true;
                    showNextView();
                    handled = true;
                    break;
            }
        }
        return handled;
    }


    /**
     * Determines what should be displayed on the screen. Possible options are: a question, an ask
     * repeat dialog, or the submit screen. Also saves answers to the data model after checking
     * constraints.
     */
    private void showNextView() {
        if (currentPromptIsQuestion()) {
            if (!saveCurrentAnswer(true)) {
                // A constraint was violated so a dialog should be showing.
                return;
            }
        }

        if (mFormEntryModel.getEvent() != FormEntryController.EVENT_END_OF_FORM) {
            int event = getNextNotGroupEvent();

            switch (event) {
                case FormEntryController.EVENT_QUESTION:
                case FormEntryController.EVENT_END_OF_FORM:
                    View next = createView(event);
                    showView(next, AnimationType.RIGHT);
                    break;
                case FormEntryController.EVENT_PROMPT_NEW_REPEAT:
                    createRepeatDialog();
                    break;
            }
        } else {
            mBeenSwiped = false;
        }
    }


    /**
     * Determines what should be displayed between a question, or the start screen and displays the
     * appropriate view. Also saves answers to the data model without checking constraints.
     */
    private void showPreviousView() {
        // The answer is saved on a back swipe, but question constraints are
        // ignored.
        if (currentPromptIsQuestion()) {
            saveCurrentAnswer(false);
        }

        if (mFormEntryModel.getEvent() != FormEntryController.EVENT_BEGINNING_OF_FORM) {
            int event = mFormEntryController.stepToPreviousEvent();

            while (event != FormEntryController.EVENT_BEGINNING_OF_FORM
                    && event != FormEntryController.EVENT_QUESTION) {
                event = mFormEntryController.stepToPreviousEvent();
            }

            View next = createView(event);
            showView(next, AnimationType.LEFT);
        } else {
            mBeenSwiped = false;
        }
    }


    /**
     * Displays the View specified by the parameter 'next', animating both the current view and next
     * appropriately given the AnimationType. Also updates the progress bar.
     */
    public void showView(View next, AnimationType from) {
        switch (from) {
            case RIGHT:
                mInAnimation = AnimationUtils.loadAnimation(this, R.anim.push_left_in);
                mOutAnimation = AnimationUtils.loadAnimation(this, R.anim.push_left_out);
                break;
            case LEFT:
                mInAnimation = AnimationUtils.loadAnimation(this, R.anim.push_right_in);
                mOutAnimation = AnimationUtils.loadAnimation(this, R.anim.push_right_out);
                break;
            case FADE:
                mInAnimation = AnimationUtils.loadAnimation(this, R.anim.fade_in);
                mOutAnimation = AnimationUtils.loadAnimation(this, R.anim.fade_out);
                break;
        }

        if (mCurrentView != null) {
            mCurrentView.startAnimation(mOutAnimation);
            mRelativeLayout.removeView(mCurrentView);
        }

        mInAnimation.setAnimationListener(this);

        RelativeLayout.LayoutParams lp =
            new RelativeLayout.LayoutParams(LayoutParams.FILL_PARENT, LayoutParams.FILL_PARENT);

        // We must call setMax() first because it doesn't redraw the progress
        // bar.

        // UnComment to make progress bar work.
        // WARNING: will currently slow large forms considerably
        // TODO: make the progress bar fast. Must be done in javarosa.
        // mProgressBar.setMax(mFormEntryModel.getTotalRelevantQuestionCount());
        // mProgressBar.setProgress(mFormEntryModel.getCompletedRelevantQuestionCount());
        // lp.addRule(RelativeLayout.ABOVE, R.id.progressbar);

        mCurrentView = next;
        mRelativeLayout.addView(mCurrentView, lp);

        mCurrentView.startAnimation(mInAnimation);
        if (mCurrentView instanceof QuestionView
                && !mFormEntryModel.getQuestionPrompt().isReadOnly())
            ((QuestionView) mCurrentView).setFocus(this);
        else {
            InputMethodManager inputManager =
                (InputMethodManager) getSystemService(Context.INPUT_METHOD_SERVICE);
            inputManager.hideSoftInputFromWindow(mCurrentView.getWindowToken(), 0);
        }
    }


    // TODO: use managed dialogs when the bugs are fixed
    /*
     * Ideally, we'd like to use Android to manage dialogs with onCreateDialog() and
     * onPrepareDialog(), but dialogs with dynamic content are broken in 1.5 (cupcake). We do use
     * managed dialogs for our static loading ProgressDialog. The main issue we noticed and are
     * waiting to see fixed is: onPrepareDialog() is not called after a screen orientation change.
     * http://code.google.com/p/android/issues/detail?id=1639
     */

    public void createLocationDialog() {
        mProgressDialog = new ProgressDialog(this);
        mProgressDialog.setIcon(android.R.drawable.ic_dialog_info);
        DialogInterface.OnClickListener geopointButtonListener =
            new DialogInterface.OnClickListener() {
                public void onClick(DialogInterface dialog, int which) {
                    // TODO: what?
                    Log.i("yaw", "inside form entry cancel button");
                }
            };
        mProgressDialog.setCancelable(false);
        mProgressDialog.setIndeterminate(true);
        mProgressDialog.setTitle(getString(R.string.getting_location));
        mProgressDialog.setMessage(getString(R.string.please_wait));
        mProgressDialog.setButton(getString(R.string.cancel_location), geopointButtonListener);
        mProgressDialog.setButton2(getString(R.string.accept_location), geopointButtonListener);
        mProgressDialog.show();
    }


    /**
     * Creates and displays a dialog displaying the violated constraint.
     */
    private void createConstraintToast(String constraintText, int saveStatus) {
        switch (saveStatus) {
            case FormEntryController.ANSWER_CONSTRAINT_VIOLATED:
                if (constraintText == null) {
                    constraintText = getString(R.string.invalid_answer_error);
                }
                break;
            case FormEntryController.ANSWER_REQUIRED_BUT_EMPTY:
                constraintText = getString(R.string.required_answer_error);
                break;
        }

        showCustomToast(constraintText);
        mBeenSwiped = false;
    }


    private void showCustomToast(String message) {
        LayoutInflater inflater =
            (LayoutInflater) getSystemService(Context.LAYOUT_INFLATER_SERVICE);

        View view = inflater.inflate(R.layout.toast_view, null);

        // set the text in the view
        TextView tv = (TextView) view.findViewById(R.id.message);
        tv.setText(message);

        Toast t = new Toast(this);
        t.setView(view);
        t.setDuration(Toast.LENGTH_SHORT);
        t.setGravity(Gravity.CENTER, 0, 0);
        t.show();
    }


    /**
     * Creates and displays a dialog asking the user if they'd like to create a repeat of the
     * current group.
     */
    private void createRepeatDialog() {
        mAlertDialog = new AlertDialog.Builder(this).create();
        mAlertDialog.setIcon(android.R.drawable.ic_dialog_info);
        DialogInterface.OnClickListener repeatListener = new DialogInterface.OnClickListener() {
            public void onClick(DialogInterface dialog, int i) {
                switch (i) {
                    case DialogInterface.BUTTON1: // yes, repeat
                        mFormEntryController.newRepeat();
                        showNextView();
                        break;
                    case DialogInterface.BUTTON2: // no, no repeat
                        showNextView();
                        break;
                }
            }
        };
        if (getLastRepeatCount(getGroupsForCurrentIndex()) > 0) {
            mAlertDialog.setTitle(getString(R.string.leaving_repeat_ask));
            mAlertDialog.setMessage(getString(R.string.add_another_repeat,
                getLastGroupText(getGroupsForCurrentIndex())));
            mAlertDialog.setButton(getString(R.string.add_another), repeatListener);
            mAlertDialog.setButton2(getString(R.string.leave_repeat_yes), repeatListener);

        } else {
            mAlertDialog.setTitle(getString(R.string.entering_repeat_ask));
            mAlertDialog.setMessage(getString(R.string.add_repeat,
                getLastGroupText(getGroupsForCurrentIndex())));
            mAlertDialog.setButton(getString(R.string.entering_repeat), repeatListener);
            mAlertDialog.setButton2(getString(R.string.add_repeat_no), repeatListener);
        }
        mAlertDialog.setCancelable(false);
        mAlertDialog.show();
        mBeenSwiped = false;
    }


    /**
     * Creates and displays dialog with the given errorMsg.
     */
    private void createErrorDialog(String errorMsg, final boolean shouldExit) {
        mAlertDialog = new AlertDialog.Builder(this).create();
        mAlertDialog.setIcon(android.R.drawable.ic_dialog_info);
        mAlertDialog.setMessage(errorMsg);
        DialogInterface.OnClickListener errorListener = new DialogInterface.OnClickListener() {
            public void onClick(DialogInterface dialog, int i) {
                switch (i) {
                    case DialogInterface.BUTTON1:
                        if (shouldExit) {
                            finish();
                        }
                        break;
                }
            }
        };
        mAlertDialog.setCancelable(false);
        mAlertDialog.setButton(getString(R.string.ok), errorListener);
        mAlertDialog.show();
    }


    /**
     * Creates a confirm/cancel dialog for deleting repeats.
     */
    private void createDeleteRepeatConfirmDialog() {
        mAlertDialog = new AlertDialog.Builder(this).create();
        mAlertDialog.setIcon(android.R.drawable.ic_dialog_alert);
        String name = getLastRepeatedGroupName(getGroupsForCurrentIndex());
        int repeatcount = getLastRepeatedGroupRepeatCount(getGroupsForCurrentIndex());
        if (repeatcount != -1) {
            name += " (" + (repeatcount + 1) + ")";
        }
        mAlertDialog.setTitle(getString(R.string.delete_repeat_ask));
        mAlertDialog.setMessage(getString(R.string.delete_repeat_confirm, name));
        DialogInterface.OnClickListener quitListener = new DialogInterface.OnClickListener() {
            public void onClick(DialogInterface dialog, int i) {
                switch (i) {
                    case DialogInterface.BUTTON1: // yes
                        FormIndex validIndex = mFormEntryController.deleteRepeat();
                        mFormEntryController.jumpToIndex(validIndex);
                        showPreviousView();
                        break;
                    case DialogInterface.BUTTON2: // no
                        break;
                }
            }
        };
        mAlertDialog.setCancelable(false);
        mAlertDialog.setButton(getString(R.string.discard_group), quitListener);
        mAlertDialog.setButton2(getString(R.string.delete_repeat_no), quitListener);
        mAlertDialog.show();
    }


    /**
     * Called during a 'save and exit' command. The form is not 'done' here.
     */
    private boolean saveDataToDisk(boolean exit) {
        // save current answer
        if (!saveCurrentAnswer(true)) {
            Toast.makeText(getApplicationContext(), getString(R.string.data_saved_error),
                Toast.LENGTH_SHORT).show();
            return false;
        }

        mSaveToDiskTask = new SaveToDiskTask();
        mSaveToDiskTask.setFormSavedListener(this);

        // TODO remove completion option from db
        // TODO move to constructor <--? No. the mInstancePath isn't set until
        // the form loads.
        // TODO remove context
        mSaveToDiskTask.setExportVars(mInstancePath, getApplicationContext(), exit);
        mSaveToDiskTask.execute();
        showDialog(SAVING_DIALOG);

        return true;
    }


    private void createQuitDialog() {
        String[] items =
            {
                    getString(R.string.do_not_save), getString(R.string.quit_entry),
                    getString(R.string.do_not_exit)
            };

        mAlertDialog =
            new AlertDialog.Builder(this).setIcon(android.R.drawable.ic_dialog_alert).setTitle(
                getString(R.string.quit_application)).setItems(items,
                new DialogInterface.OnClickListener() {
                    public void onClick(DialogInterface dialog, int which) {
                        switch (which) {
                            case 0: // discard changes and exit
                                FileDbAdapter fda = new FileDbAdapter();
                                fda.open();
                                Cursor c = fda.fetchFilesByPath(mInstancePath, null);
                                if (c != null && c.getCount() > 0) {
                                    Log.i(t, "prevously saved");
                                } else {
                                    // not previously saved, cleaning up
                                    String instanceFolder =
                                        mInstancePath.substring(0,
                                            mInstancePath.lastIndexOf("/") + 1);

                                    String[] projection = {
                                        Images.ImageColumns._ID
                                    };
                                    Cursor ci =
                                        getContentResolver().query(
                                            Images.Media.EXTERNAL_CONTENT_URI, projection,
                                            "_data like '%" + instanceFolder + "%'", null, null);
                                    int del = 0;
                                    if (ci.getCount() > 0) {
                                        while (ci.moveToNext()) {
                                            String id =
                                                ci.getString(ci
                                                        .getColumnIndex(Images.ImageColumns._ID));

                                            Log.i(t, "attempting to delete unused image: "
                                                    + Uri.withAppendedPath(
                                                        Images.Media.EXTERNAL_CONTENT_URI, id));
                                            del +=
                                                getContentResolver().delete(
                                                    Uri.withAppendedPath(
                                                        Images.Media.EXTERNAL_CONTENT_URI, id),
                                                    null, null);
                                        }
                                    }
                                    if (c != null) {
                                        c.close();
                                    }
                                    ci.close();

                                    Log.i(t, "Deleted " + del + " images from content provider");
                                    FileUtils.deleteFolder(instanceFolder);
                                }
                                // clean up cursor
                                if (c != null) {
                                    c.close();
                                }

                                fda.close();
                                finish();
                                break;

                            case 1: // save and exit
                                saveDataToDisk(true);
                                break;

                            case 2:// do nothing
                                break;

                        }
                    }
                }).create();
        mAlertDialog.show();
    }


    // /**
    // * Confirm quit dialog
    // */
    // private void createQuitDialog() {
    // mAlertDialog = new AlertDialog.Builder(this).create();
    // mAlertDialog.setIcon(android.R.drawable.ic_dialog_alert);
    // mAlertDialog.setTitle(getString(R.string.quit_application));
    // mAlertDialog.setMessage(getString(R.string.entry_exit_confirm));
    // DialogInterface.OnClickListener quitListener = new
    // DialogInterface.OnClickListener() {
    //
    // public void onClick(DialogInterface dialog, int i) {
    // switch (i) {
    //                
    // case DialogInterface.BUTTON1: // no
    // saveDataToDisk();
    // finish();
    // break;
    //                
    // case DialogInterface.BUTTON3: // yes
    // FileDbAdapter fda = new FileDbAdapter(FormEntryActivity.this);
    // fda.open();
    // Cursor c = fda.fetchFilesByPath(mInstancePath, null);
    // if (c != null && c.getCount() > 0) {
    // Log.i(t, "prevously saved");
    // } else {
    // // not previously saved, cleaning up
    // String instanceFolder =
    // mInstancePath.substring(0, mInstancePath.lastIndexOf("/") + 1);
    //
    // String[] projection = {Images.ImageColumns._ID};
    // Cursor ci =
    // getContentResolver().query(Images.Media.EXTERNAL_CONTENT_URI,
    // projection, "_data like '%" + instanceFolder + "%'",
    // null, null);
    // int del = 0;
    // if (ci.getCount() > 0) {
    // while (ci.moveToNext()) {
    // String id =
    // ci
    // .getString(ci
    // .getColumnIndex(Images.ImageColumns._ID));
    //
    // Log.i(t, "attempting to delete unused image: "
    // + Uri.withAppendedPath(
    // Images.Media.EXTERNAL_CONTENT_URI, id));
    // del +=
    // getContentResolver().delete(
    // Uri.withAppendedPath(
    // Images.Media.EXTERNAL_CONTENT_URI, id),
    // null, null);
    // }
    // }
    // c.close();
    // ci.close();
    //
    // Log.i(t, "Deleted " + del + " images from content provider");
    // FileUtils.deleteFolder(instanceFolder);
    // }
    // // clean up cursor
    // if (c != null) {
    // c.close();
    // }
    //
    // fda.close();
    // finish();
    // break;
    // case DialogInterface.BUTTON2: // no
    // break;
    // }
    // }
    // };
    // mAlertDialog.setCancelable(false);
    // mAlertDialog.setButton(getString(R.string.save_exit), quitListener);
    // mAlertDialog.setButton2(getString(R.string.continue_form), quitListener);
    // mAlertDialog.setButton3(getString(R.string.do_not_save), quitListener);
    //
    // mAlertDialog.show();
    // }

    /**
     * Confirm clear dialog
     */
    private void createClearDialog() {
        mAlertDialog = new AlertDialog.Builder(this).create();
        mAlertDialog.setIcon(android.R.drawable.ic_dialog_alert);

        mAlertDialog.setTitle(getString(R.string.clear_answer_ask));

        String question = mFormEntryModel.getQuestionPrompt().getLongText();
        if (question.length() > 50) {
            question = question.substring(0, 50) + "...";
        }

        mAlertDialog.setMessage(getString(R.string.clearanswer_confirm, question));

        DialogInterface.OnClickListener quitListener = new DialogInterface.OnClickListener() {

            public void onClick(DialogInterface dialog, int i) {
                switch (i) {
                    case DialogInterface.BUTTON1: // yes
                        clearCurrentAnswer();
                        saveCurrentAnswer(false);
                        break;
                    case DialogInterface.BUTTON2: // no
                        break;
                }
            }
        };
        mAlertDialog.setCancelable(false);
        mAlertDialog.setButton(getString(R.string.discard_answer), quitListener);
        mAlertDialog.setButton2(getString(R.string.clear_answer_no), quitListener);
        mAlertDialog.show();
    }


    /**
     * Creates and displays a dialog allowing the user to set the language for the form.
     */
    private void createLanguageDialog() {
        final String[] languages = mFormEntryModel.getLanguages();
        int selected = -1;
        if (languages != null) {
            String language = mFormEntryModel.getLanguage();
            for (int i = 0; i < languages.length; i++) {
                if (language.equals(languages[i])) {
                    selected = i;
                }
            }
        }
        mAlertDialog =
            new AlertDialog.Builder(this).setSingleChoiceItems(languages, selected,
                new DialogInterface.OnClickListener() {
                    public void onClick(DialogInterface dialog, int whichButton) {
                        mFormEntryController.setLanguage(languages[whichButton]);
                        dialog.dismiss();
                        if (currentPromptIsQuestion()) {
                            saveCurrentAnswer(false);
                        }
                        refreshCurrentView();
                    }
                }).setTitle(getString(R.string.change_language)).setNegativeButton(
                getString(R.string.do_not_change), new DialogInterface.OnClickListener() {
                    public void onClick(DialogInterface dialog, int whichButton) {
                    }
                }).create();
        mAlertDialog.show();
    }


    /*
     * (non-Javadoc)
     * 
     * @see android.app.Activity#onCreateDialog(int)
     */
    @Override
    protected Dialog onCreateDialog(int id) {
        switch (id) {
            case PROGRESS_DIALOG:
                mProgressDialog = new ProgressDialog(this);
                DialogInterface.OnClickListener loadingButtonListener =
                    new DialogInterface.OnClickListener() {
                        public void onClick(DialogInterface dialog, int which) {
                            dialog.dismiss();
                            mFormLoaderTask.setFormLoaderListener(null);
                            mFormLoaderTask.cancel(true);
                            finish();
                        }
                    };
                mProgressDialog.setIcon(android.R.drawable.ic_dialog_info);
                mProgressDialog.setTitle(getString(R.string.loading_form));
                mProgressDialog.setMessage(getString(R.string.please_wait));
                mProgressDialog.setIndeterminate(true);
                mProgressDialog.setCancelable(false);
                mProgressDialog.setButton(getString(R.string.cancel_loading_form),
                    loadingButtonListener);
                return mProgressDialog;
            case SAVING_DIALOG:
                mProgressDialog = new ProgressDialog(this);
                DialogInterface.OnClickListener savingButtonListener =
                    new DialogInterface.OnClickListener() {
                        public void onClick(DialogInterface dialog, int which) {
                            dialog.dismiss();
                            mSaveToDiskTask.setFormSavedListener(null);
                            mSaveToDiskTask.cancel(true);
                        }
                    };
                mProgressDialog.setIcon(android.R.drawable.ic_dialog_info);
                mProgressDialog.setTitle(getString(R.string.saving_form));
                mProgressDialog.setMessage(getString(R.string.please_wait));
                mProgressDialog.setIndeterminate(true);
                mProgressDialog.setCancelable(false);
                mProgressDialog.setButton(getString(R.string.cancel), savingButtonListener);
                mProgressDialog.setButton(getString(R.string.cancel_saving_form),
                    savingButtonListener);
                return mProgressDialog;

        }
        return null;
    }


    /**
     * Dismiss any showing dialogs that we manage.
     */
    private void dismissDialogs() {
        if (mAlertDialog != null && mAlertDialog.isShowing()) {
            mAlertDialog.dismiss();
        }
    }


    /*
     * (non-Javadoc)
     * 
     * @see android.app.Activity#onPause()
     */
    @Override
    protected void onPause() {
        dismissDialogs();
        super.onPause();
    }


    /*
     * (non-Javadoc)
     * 
     * @see android.app.Activity#onResume()
     */
    @Override
    protected void onResume() {
        if (mFormLoaderTask != null) {
            mFormLoaderTask.setFormLoaderListener(this);
            if (mFormLoaderTask.getStatus() == AsyncTask.Status.FINISHED) {
                dismissDialog(PROGRESS_DIALOG);
                refreshCurrentView();
            }
        }
        if (mSaveToDiskTask != null) {
            mSaveToDiskTask.setFormSavedListener(this);
        }
        super.onResume();
    }


    /*
     * (non-Javadoc)
     * 
     * @see android.app.Activity#onKeyDown(int, android.view.KeyEvent)
     */
    @Override
    public boolean onKeyDown(int keyCode, KeyEvent event) {
        switch (keyCode) {
            case KeyEvent.KEYCODE_BACK:
                createQuitDialog();
                return true;
            case KeyEvent.KEYCODE_DPAD_RIGHT:
                if (event.isAltPressed() && !mBeenSwiped) {
                    mBeenSwiped = true;
                    showNextView();
                    return true;
                }
                break;
            case KeyEvent.KEYCODE_DPAD_LEFT:
                if (event.isAltPressed() && !mBeenSwiped) {
                    mBeenSwiped = true;
                    showPreviousView();
                    return true;
                }
                break;
        }
        return super.onKeyDown(keyCode, event);
    }


    /*
     * (non-Javadoc)
     * 
     * @see android.app.Activity#onDestroy()
     */
    @Override
    protected void onDestroy() {
        Log.e("carl", "on destroy");
        if (mFormLoaderTask != null) {
            mFormLoaderTask.setFormLoaderListener(null);
            // We have to call cancel to terminate the thread, otherwise it lives on and retains the
            // FEC in memory.
            mFormLoaderTask.cancel(true);
            mFormLoaderTask.destroy();
        }
        if (mSaveToDiskTask != null) {
            // We have to call cancel to terminate the thread, otherwise it lives on and retains the
            // FEC in memory.
            mSaveToDiskTask.cancel(false);
            mSaveToDiskTask.setFormSavedListener(null);
        }
        
        super.onDestroy();

    }


    /*
     * (non-Javadoc)
     * 
     * @see android.view.animation.Animation.AnimationListener#onAnimationEnd(android
     * .view.animation.Animation)
     */
    public void onAnimationEnd(Animation arg0) {
        mBeenSwiped = false;
    }


    /*
     * (non-Javadoc)
     * 
     * @see android.view.animation.Animation.AnimationListener#onAnimationRepeat(
     * android.view.animation.Animation)
     */
    public void onAnimationRepeat(Animation animation) {
        // Added by AnimationListener interface.
    }


    /*
     * (non-Javadoc)
     * 
     * @see android.view.animation.Animation.AnimationListener#onAnimationStart(android
     * .view.animation.Animation)
     */
    public void onAnimationStart(Animation animation) {
        // Added by AnimationListener interface.
    }


    /**
     * loadingComplete() is called by FormLoaderTask once it has finished loading a form.
     */
    public void loadingComplete(FormEntryController fec) {
        dismissDialog(PROGRESS_DIALOG);
        if (fec == null) {
            createErrorDialog(getString(R.string.load_error, mFormPath.substring(mFormPath
                    .lastIndexOf('/') + 1)), true);
        } else {
            mFormEntryController = fec;
            mFormEntryModel = fec.getModel();

            // Set saved answer path
            if (mInstancePath == null) {

                // Create new answer folder.
                String time =
                    new SimpleDateFormat("yyyy-MM-dd_HH-mm-ss").format(Calendar.getInstance()
                            .getTime());
                String file =
                    mFormPath.substring(mFormPath.lastIndexOf('/') + 1, mFormPath.lastIndexOf('.'));
                String path = FileUtils.INSTANCES_PATH + file + "_" + time;
                if (FileUtils.createFolder(path)) {
                    mInstancePath = path + "/" + file + "_" + time + ".xml";
                }
            } else {
                // we've just loaded a saved form, so start in the hierarchy view
                Intent i = new Intent(this, FormHierarchyActivity.class);
                startActivity(i);
                return; // so we don't show the intro screen before jumping to the hierarchy
            }

            refreshCurrentView();
        }
    }


    public void savingComplete(int saveStatus) {
        dismissDialog(SAVING_DIALOG);
        switch (saveStatus) {
            case SaveToDiskTask.SAVED:
                Toast.makeText(getApplicationContext(), getString(R.string.data_saved_ok),
                    Toast.LENGTH_SHORT).show();
                break;
            case SaveToDiskTask.SAVED_AND_EXIT:
                Toast.makeText(getApplicationContext(), getString(R.string.data_saved_ok),
                    Toast.LENGTH_SHORT).show();
                finish();
                break;
            case SaveToDiskTask.SAVE_ERROR:
                Toast.makeText(getApplicationContext(), getString(R.string.data_saved_error),
                    Toast.LENGTH_LONG).show();
                break;
            case FormEntryController.ANSWER_CONSTRAINT_VIOLATED:
            case FormEntryController.ANSWER_REQUIRED_BUT_EMPTY:
                refreshCurrentView();
                createConstraintToast(mFormEntryModel.getQuestionPrompt().getConstraintText(),
                    saveStatus);
                Toast.makeText(getApplicationContext(), getString(R.string.data_saved_error),
                    Toast.LENGTH_LONG).show();
                break;
        }
    }


    public int saveAnswer(IAnswerData answer, boolean evaluateConstraints) {
        if (evaluateConstraints) {
            return mFormEntryController.answerQuestion(answer);
        } else {
            mFormEntryController.saveAnswer(mFormEntryModel.getFormIndex(), answer);
            return FormEntryController.ANSWER_OK;
        }
    }


    private FormEntryCaption[] getGroupsForCurrentIndex() {
        if (!(mFormEntryModel.getEvent() == FormEntryController.EVENT_QUESTION || mFormEntryModel
                .getEvent() == FormEntryController.EVENT_PROMPT_NEW_REPEAT))
            return null;

        int lastquestion = 1;
        if (mFormEntryModel.getEvent() == FormEntryController.EVENT_PROMPT_NEW_REPEAT)
            lastquestion = 0;
        FormEntryCaption[] v = mFormEntryModel.getCaptionHierarchy();
        FormEntryCaption[] groups = new FormEntryCaption[v.length - lastquestion];
        for (int i = 0; i < v.length - lastquestion; i++) {
            groups[i] = v[i];
        }
        return groups;
    }


    /**
     * Loops through the FormEntryController until a non-group event is found.
     * 
     * @return The event found
     */
    private int getNextNotGroupEvent() {
        int event = mFormEntryController.stepToNextEvent();

        while (event == FormEntryController.EVENT_GROUP
                || event == FormEntryController.EVENT_REPEAT) {
            event = mFormEntryController.stepToNextEvent();
        }
        return event;
    }


    /**
     * The repeat count of closest group the prompt belongs to.
     */
    private int getLastRepeatCount(FormEntryCaption[] groups) {
        // no change
        if (getLastGroup(groups) != null) {
            return getLastGroup(groups).getMultiplicity();
        }
        return -1;

    }


    /**
     * The text of closest group the prompt belongs to.
     */
    private String getLastGroupText(FormEntryCaption[] groups) {
        // no change
        if (getLastGroup(groups) != null) {
            return getLastGroup(groups).getLongText();
        }
        return null;
    }


    /**
     * The closest group the prompt belongs to.
     * 
     * @return FormEntryCaption
     */
    private FormEntryCaption getLastGroup(FormEntryCaption[] groups) {
        if (groups == null || groups.length == 0)
            return null;
        else
            return groups[groups.length - 1];
    }


    /**
     * The name of the closest group that repeats or null.
     */
    private String getLastRepeatedGroupName(FormEntryCaption[] groups) {
        // no change
        if (groups.length > 0) {
            for (int i = groups.length - 1; i > -1; i--) {
                if (groups[i].repeats()) {
                    return groups[i].getLongText();
                }
            }
        }
        return null;
    }


    /**
     * The count of the closest group that repeats or -1.
     */
    private int getLastRepeatedGroupRepeatCount(FormEntryCaption[] groups) {
        if (groups.length > 0) {
            for (int i = groups.length - 1; i > -1; i--) {
                if (groups[i].repeats()) {
                    return groups[i].getMultiplicity();

                }
            }
        }
        return -1;
    }


    private boolean indexContainsRepeatableGroup(FormIndex index) {
        FormEntryCaption[] groups = mFormEntryModel.getCaptionHierarchy();
        if (groups.length == 0) {
            return false;
        }
        for (int i = 0; i < groups.length; i++) {
            if (groups[i].repeats())
                return true;
        }
        return false;
    }

}
=======
/*
 * Copyright (C) 2009 University of Washington
 * 
 * Licensed under the Apache License, Version 2.0 (the "License"); you may not use this file except
 * in compliance with the License. You may obtain a copy of the License at
 * 
 * http://www.apache.org/licenses/LICENSE-2.0
 * 
 * Unless required by applicable law or agreed to in writing, software distributed under the License
 * is distributed on an "AS IS" BASIS, WITHOUT WARRANTIES OR CONDITIONS OF ANY KIND, either express
 * or implied. See the License for the specific language governing permissions and limitations under
 * the License.
 */

package org.odk.collect.android.activities;

import org.javarosa.core.model.FormIndex;
import org.javarosa.core.model.data.IAnswerData;
import org.javarosa.core.reference.ReferenceManager;
import org.javarosa.core.reference.RootTranslator;
import org.javarosa.form.api.FormEntryCaption;
import org.javarosa.form.api.FormEntryController;
import org.javarosa.form.api.FormEntryModel;
import org.javarosa.model.xform.XFormsModule;
import org.odk.collect.android.R;
import org.odk.collect.android.database.FileDbAdapter;
import org.odk.collect.android.listeners.FormLoaderListener;
import org.odk.collect.android.listeners.FormSavedListener;
import org.odk.collect.android.logic.FileReferenceFactory;
import org.odk.collect.android.logic.PropertyManager;
import org.odk.collect.android.tasks.FormLoaderTask;
import org.odk.collect.android.tasks.SaveToDiskTask;
import org.odk.collect.android.utilities.FileUtils;
import org.odk.collect.android.utilities.GestureDetector;
import org.odk.collect.android.views.QuestionView;

import android.app.Activity;
import android.app.AlertDialog;
import android.app.Dialog;
import android.app.ProgressDialog;
import android.content.ContentValues;
import android.content.Context;
import android.content.DialogInterface;
import android.content.Intent;
import android.database.Cursor;
import android.graphics.drawable.BitmapDrawable;
import android.graphics.drawable.Drawable;
import android.net.Uri;
import android.os.AsyncTask;
import android.os.Bundle;
import android.provider.MediaStore.Images;
import android.util.Log;
import android.view.Gravity;
import android.view.KeyEvent;
import android.view.LayoutInflater;
import android.view.Menu;
import android.view.MenuItem;
import android.view.MotionEvent;
import android.view.View;
import android.view.View.OnClickListener;
import android.view.ViewGroup.LayoutParams;
import android.view.animation.Animation;
import android.view.animation.AnimationUtils;
import android.view.animation.Animation.AnimationListener;
import android.view.inputmethod.InputMethodManager;
import android.widget.Button;
import android.widget.ImageView;
import android.widget.RelativeLayout;
import android.widget.TextView;
import android.widget.Toast;

import java.io.File;
import java.text.SimpleDateFormat;
import java.util.Calendar;

/**
 * FormEntryActivity is responsible for displaying questions, animating transitions between
 * questions, and allowing the user to enter data.
 * 
 * @author Carl Hartung (carlhartung@gmail.com)
 */
public class FormEntryActivity extends Activity implements AnimationListener, FormLoaderListener,
        FormSavedListener {
    private static final String t = "FormEntryActivity";

    // Request codes for returning data from specified intent.
    public static final int IMAGE_CAPTURE = 1;
    public static final int BARCODE_CAPTURE = 2;
    public static final int AUDIO_CAPTURE = 3;
    public static final int VIDEO_CAPTURE = 4;
    public static final int LOCATION_CAPTURE = 5;

    public static final String LOCATION_RESULT = "LOCATION_RESULT";

    // Identifies the location of the form used to launch form entry
    public static final String KEY_FORMPATH = "formpath";
    public static final String KEY_INSTANCEPATH = "instancepath";
    public static final String KEY_INSTANCES = "instances";
    public static final String KEY_SUCCESS = "success";

    // Identifies whether this is a new form, or reloading a form after a screen rotation (or
    // similar)
    private static final String NEWFORM = "newform";

    private static final int MENU_CLEAR = Menu.FIRST;
    private static final int MENU_DELETE_REPEAT = Menu.FIRST + 1;
    private static final int MENU_LANGUAGES = Menu.FIRST + 2;
    private static final int MENU_HIERARCHY_VIEW = Menu.FIRST + 3;

    // private static final int MENU_SUBMENU = Menu.FIRST + 4;
    // private static final int MENU_SAVE_INCOMPLETE = Menu.FIRST + 5;
    private static final int MENU_SAVE = Menu.FIRST + 4;

    private static final int PROGRESS_DIALOG = 1;
    private static final int SAVING_DIALOG = 2;

    // uncomment when ProgressBar slowdown is fixed.
    // private ProgressBar mProgressBar;

    private String mFormPath;
    private String mInstancePath;
    private GestureDetector mGestureDetector;

    public static FormEntryController mFormEntryController;
    public FormEntryModel mFormEntryModel;

    private Animation mInAnimation;
    private Animation mOutAnimation;

    private RelativeLayout mRelativeLayout;
    private View mCurrentView;

    private AlertDialog mAlertDialog;
    private ProgressDialog mProgressDialog;

    // used to limit forward/backward swipes to one per question
    private boolean mBeenSwiped;

    private FormLoaderTask mFormLoaderTask;
    private SaveToDiskTask mSaveToDiskTask;

    enum AnimationType {
        LEFT, RIGHT, FADE
    }


    /** Called when the activity is first created. */
    @Override
    public void onCreate(Bundle savedInstanceState) {
        super.onCreate(savedInstanceState);
        setContentView(R.layout.form_entry);
        setTitle(getString(R.string.app_name) + " > " + getString(R.string.loading_form));

        // mProgressBar = (ProgressBar) findViewById(R.id.progressbar);
        mRelativeLayout = (RelativeLayout) findViewById(R.id.rl);

        mBeenSwiped = false;
        mAlertDialog = null;
        mCurrentView = null;
        mInAnimation = null;
        mOutAnimation = null;
        mGestureDetector = new GestureDetector();

        // Load JavaRosa modules. needed to restore forms.
        new XFormsModule().registerModule();

        // needed to override rms property manager
        org.javarosa.core.services.PropertyManager.setPropertyManager(new PropertyManager(
                getApplicationContext()));

        Boolean newForm = true;
        if (savedInstanceState != null) {
            if (savedInstanceState.containsKey(KEY_FORMPATH)) {
                mFormPath = savedInstanceState.getString(KEY_FORMPATH);
            }
            if (savedInstanceState.containsKey(KEY_INSTANCEPATH)) {
                mInstancePath = savedInstanceState.getString(KEY_INSTANCEPATH);
            }
            if (savedInstanceState.containsKey(NEWFORM)) {
                newForm = savedInstanceState.getBoolean(NEWFORM, true);
            }
        }

        // Check to see if this is a screen flip or a new form load.
        Object data = getLastNonConfigurationInstance();
        if (data instanceof FormLoaderTask) {
            mFormLoaderTask = (FormLoaderTask) data;
        } else if (data instanceof SaveToDiskTask) {
            mSaveToDiskTask = (SaveToDiskTask) data;
        } else if (data == null) {
            if (!newForm) {
                mFormEntryModel = mFormEntryController.getModel();
                refreshCurrentView();
                return;
            }

            // Not a restart from a screen orientation change (or other).
            mFormEntryController = null;

            Intent intent = getIntent();
            if (intent != null) {
                mFormPath = intent.getStringExtra(KEY_FORMPATH);
                mInstancePath = intent.getStringExtra(KEY_INSTANCEPATH);
                mFormLoaderTask = new FormLoaderTask();
                mFormLoaderTask.execute(mFormPath, mInstancePath);
                showDialog(PROGRESS_DIALOG);
            }
        }
    }


    /*
     * (non-Javadoc)
     * 
     * @see android.app.Activity#onSaveInstanceState(android.os.Bundle)
     */
    @Override
    protected void onSaveInstanceState(Bundle outState) {
        super.onSaveInstanceState(outState);
        outState.putString(KEY_FORMPATH, mFormPath);
        outState.putString(KEY_INSTANCEPATH, mInstancePath);
        outState.putBoolean(NEWFORM, false);
    }


    /*
     * (non-Javadoc)
     * 
     * @see android.app.Activity#onActivityResult(int, int, android.content.Intent)
     */
    @Override
    protected void onActivityResult(int requestCode, int resultCode, Intent intent) {
        super.onActivityResult(requestCode, resultCode, intent);

        if (resultCode == RESULT_CANCELED) {
            // request was canceled, so do nothing
            return;
        }

        switch (requestCode) {
            case BARCODE_CAPTURE:
                String sb = intent.getStringExtra("SCAN_RESULT");
                ((QuestionView) mCurrentView).setBinaryData(sb);
                saveCurrentAnswer(false);
                break;
            case IMAGE_CAPTURE:
                // We saved the image to the tempfile_path, but we really want
                // it to be in:
                // /sdcard/odk/instances/[current instnace]/something.jpg
                // so we move it there before inserting it into the content
                // provider.
                File fi = new File(FileUtils.TMPFILE_PATH);

                String mInstanceFolder =
                    mInstancePath.substring(0, mInstancePath.lastIndexOf("/") + 1);
                String s = mInstanceFolder + "/" + System.currentTimeMillis() + ".jpg";

                File nf = new File(s);
                if (!fi.renameTo(nf)) {
                    Log.e(t, "Failed to rename " + fi.getAbsolutePath());
                } else {
                    Log.i(t, "renamed " + fi.getAbsolutePath() + " to " + nf.getAbsolutePath());
                }

                // Add the new image to the Media content provider so that the
                // viewing is fast in Android 2.0+
                ContentValues values = new ContentValues(6);
                values.put(Images.Media.TITLE, nf.getName());
                values.put(Images.Media.DISPLAY_NAME, nf.getName());
                values.put(Images.Media.DATE_TAKEN, System.currentTimeMillis());
                values.put(Images.Media.MIME_TYPE, "image/jpeg");
                values.put(Images.Media.DATA, nf.getAbsolutePath());

                Uri imageuri =
                    getContentResolver().insert(Images.Media.EXTERNAL_CONTENT_URI, values);
                Log.i(t, "Inserting image returned uri = " + imageuri.toString());

                ((QuestionView) mCurrentView).setBinaryData(imageuri);
                saveCurrentAnswer(false);
                refreshCurrentView();
                break;
            case AUDIO_CAPTURE:
            case VIDEO_CAPTURE:
                Uri um = intent.getData();
                ((QuestionView) mCurrentView).setBinaryData(um);
                saveCurrentAnswer(false);
                refreshCurrentView();
                break;
            case LOCATION_CAPTURE:
                String sl = intent.getStringExtra(LOCATION_RESULT);
                ((QuestionView) mCurrentView).setBinaryData(sl);
                saveCurrentAnswer(false);
                break;
        }
    }


    /**
     * Refreshes the current view. the controller and the displayed view can get out of sync due to
     * dialogs and restarts caused by screen orientation changes, so they're resynchronized here.
     */
    public void refreshCurrentView() {
        int event = mFormEntryModel.getEvent();

        // When we refresh, if we're at a repeat prompt then step back to the
        // last question.
        while (event == FormEntryController.EVENT_PROMPT_NEW_REPEAT
                || event == FormEntryController.EVENT_GROUP
                || event == FormEntryController.EVENT_REPEAT) {
            event = mFormEntryController.stepToPreviousEvent();
        }
        Log.e(t, "refreshing view for event: " + event);

        View current = createView(event);
        showView(current, AnimationType.FADE);
    }


    @Override
    public boolean onPrepareOptionsMenu(Menu menu) {
        menu.removeItem(MENU_CLEAR);
        menu.removeItem(MENU_DELETE_REPEAT);
        menu.removeItem(MENU_LANGUAGES);
        menu.removeItem(MENU_HIERARCHY_VIEW);
        // menu.removeItem(MENU_SUBMENU);
        menu.removeItem(MENU_SAVE);
        // menu.removeItem(MENU_SAVE_INCOMPLETE);

        // SubMenu sm =
        // menu.addSubMenu(0, MENU_SUBMENU, 0,
        // R.string.save_all_answers).setIcon(
        // android.R.drawable.ic_menu_save);
        // sm.add(0, MENU_SAVE_INCOMPLETE, 0,
        // getString(R.string.save_for_later));
        // sm.add(0, MENU_SAVE_COMPLETE, 0,
        // getString(R.string.finalize_for_send));

        menu.add(0, MENU_SAVE, 0, R.string.save_all_answers).setIcon(
            android.R.drawable.ic_menu_save);
        menu.add(0, MENU_CLEAR, 0, getString(R.string.clear_answer)).setIcon(
            android.R.drawable.ic_menu_close_clear_cancel).setEnabled(
            !mFormEntryModel.isIndexReadonly() ? true : false);
        menu.add(0, MENU_DELETE_REPEAT, 0, getString(R.string.delete_repeat)).setIcon(
            R.drawable.ic_menu_clear_playlist).setEnabled(
            indexContainsRepeatableGroup(mFormEntryModel.getFormIndex()) ? true : false);
        menu.add(0, MENU_HIERARCHY_VIEW, 0, getString(R.string.view_hierarchy)).setIcon(
            R.drawable.ic_menu_goto);
        menu.add(0, MENU_LANGUAGES, 0, getString(R.string.change_language)).setIcon(
            R.drawable.ic_menu_start_conversation).setEnabled(
            (mFormEntryModel.getLanguages() == null || mFormEntryController.getModel()
                    .getLanguages().length == 1) ? false : true);
        return true;
    }


    /*
     * (non-Javadoc)
     * 
     * @see android.app.Activity#onOptionsItemSelected(android.view.MenuItem)
     */
    @Override
    public boolean onOptionsItemSelected(MenuItem item) {
        switch (item.getItemId()) {
            case MENU_LANGUAGES:
                createLanguageDialog();
                return true;
            case MENU_CLEAR:
                createClearDialog();
                return true;
            case MENU_DELETE_REPEAT:
                createDeleteRepeatConfirmDialog();
                return true;
                // case MENU_SAVE_INCOMPLETE:
                // saveFormEntrySession(false);
                // return true;
            case MENU_SAVE:
                saveDataToDisk(false);
                return true;
            case MENU_HIERARCHY_VIEW:
                if (currentPromptIsQuestion()) {
                    saveCurrentAnswer(false);
                }
                Intent i = new Intent(this, FormHierarchyActivity.class);
                startActivity(i);
        }
        return super.onOptionsItemSelected(item);
    }


    /**
     * @return true if the current View represents a question in the form
     */
    private boolean currentPromptIsQuestion() {
        return (mFormEntryModel.getEvent() == FormEntryController.EVENT_QUESTION);
    }


    /**
     * Attempt to save the answer to the current prompt into the data model.
     * 
     * @param evaluateConstraints
     * @return true on success, false otherwise
     */
    private boolean saveCurrentAnswer(boolean evaluateConstraints) {
        if (!mFormEntryModel.isIndexReadonly()
                && mFormEntryModel.getEvent() == FormEntryController.EVENT_QUESTION) {
            int saveStatus =
                saveAnswer(((QuestionView) mCurrentView).getAnswer(), evaluateConstraints);
            if (evaluateConstraints && saveStatus != FormEntryController.ANSWER_OK) {
                createConstraintToast(mFormEntryModel.getQuestionPrompt().getConstraintText(),
                    saveStatus);
                return false;
            }
        }
        return true;
    }


    /**
     * Clears the answer on the screen.
     */
    private void clearCurrentAnswer() {
        if (!mFormEntryModel.isIndexReadonly())
            ((QuestionView) mCurrentView).clearAnswer();
    }


    /*
     * (non-Javadoc)
     * 
     * @see android.app.Activity#onRetainNonConfigurationInstance() If we're loading, then we pass
     * the loading thread to our next instance.
     */
    @Override
    public Object onRetainNonConfigurationInstance() {
        // if a form is loading, pass the loader task
        if (mFormLoaderTask != null && mFormLoaderTask.getStatus() != AsyncTask.Status.FINISHED)
            return mFormLoaderTask;

        // if a form is writing to disk, pass the save to disk task
        if (mSaveToDiskTask != null && mSaveToDiskTask.getStatus() != AsyncTask.Status.FINISHED)
            return mSaveToDiskTask;

        // mFormEntryController is static so we don't need to pass it.
        if (mFormEntryController != null && currentPromptIsQuestion()) {
            saveCurrentAnswer(false);
        }
        return null;
    }


    /**
     * Creates a view given the View type and a prompt
     * 
     * @param prompt
     * @return newly created View
     */
    private View createView(int event) {
        setTitle(getString(R.string.app_name) + " > " + mFormEntryModel.getFormTitle());

        switch (event) {
            case FormEntryController.EVENT_BEGINNING_OF_FORM:
            	View startView;
			    startView = View.inflate(this, R.layout.form_entry_start, null);
			    setTitle(getString(R.string.app_name) + " > " + mFormEntryModel.getFormTitle());
			    ((TextView) startView.findViewById(R.id.form_full_title)).setText(mFormEntryModel.getFormTitle());
			    Drawable image = null;
			    try {
			    	// attempt to load the configured default splash screen
					BitmapDrawable bitImage = new BitmapDrawable( getResources(), 
													FileUtils.FORM_LOGO_FILE_PATH );
					if ( bitImage.getBitmap() != null &&
						 bitImage.getIntrinsicHeight() > 0 &&
						 bitImage.getIntrinsicWidth() > 0 ) {
						image = bitImage;
					}
			    }
			    catch (Exception e) {
			    	// TODO: log exception for debugging?
			    }
			    
			    if ( image == null ) {
			    	// show the opendatakit zig...
			    	image = getResources().getDrawable(R.drawable.opendatakit_zig);
			    }

			    ((ImageView) startView.findViewById(R.id.form_start_bling)).setImageDrawable(image);
			    return startView;
            case FormEntryController.EVENT_END_OF_FORM:
                View endView = View.inflate(this, R.layout.form_entry_end, null);
                ((TextView) endView.findViewById(R.id.description)).setText(getString(
                    R.string.save_enter_data_description, mFormEntryModel.getFormTitle()));

                // Create 'save for later' button
                ((Button) endView.findViewById(R.id.save_exit_button))
                        .setOnClickListener(new OnClickListener() {
                            public void onClick(View v) {
                                // Form is marked as 'saved' here.
                                saveDataToDisk(true);
                            }
                        });
                return endView;
            case FormEntryController.EVENT_QUESTION:
                QuestionView qv = new QuestionView(this, mInstancePath);
                qv.buildView(mFormEntryModel.getQuestionPrompt(), getGroupsForCurrentIndex());
                return qv;
            default:
                Log.e(t, "Attempted to create a view that does not exist.");
                return null;
        }
    }


    /*
     * (non-Javadoc)
     * 
     * @see android.app.Activity#dispatchTouchEvent(android.view.MotionEvent)
     */
    @Override
    public boolean dispatchTouchEvent(MotionEvent mv) {
        boolean handled = onTouchEvent(mv);
        if (!handled) {
            return super.dispatchTouchEvent(mv);
        }
        return handled; // this is always true
    }


    /*
     * (non-Javadoc)
     * 
     * @see android.app.Activity#onTouchEvent(android.view.MotionEvent)
     */
    @Override
    public boolean onTouchEvent(MotionEvent motionEvent) {
        /*
         * constrain the user to only be able to swipe (that causes a view transition) once per
         * screen with the mBeenSwiped variable.
         */
        boolean handled = false;
        if (!mBeenSwiped) {
            switch (mGestureDetector.getGesture(motionEvent)) {
                case SWIPE_RIGHT:
                    mBeenSwiped = true;
                    showPreviousView();
                    handled = true;
                    break;
                case SWIPE_LEFT:
                    mBeenSwiped = true;
                    showNextView();
                    handled = true;
                    break;
            }
        }
        return handled;
    }


    /**
     * Determines what should be displayed on the screen. Possible options are: a question, an ask
     * repeat dialog, or the submit screen. Also saves answers to the data model after checking
     * constraints.
     */
    private void showNextView() {
        if (currentPromptIsQuestion()) {
            if (!saveCurrentAnswer(true)) {
                // A constraint was violated so a dialog should be showing.
                return;
            }
        }

        if (mFormEntryModel.getEvent() != FormEntryController.EVENT_END_OF_FORM) {
            int event = getNextNotGroupEvent();

            switch (event) {
                case FormEntryController.EVENT_QUESTION:
                case FormEntryController.EVENT_END_OF_FORM:
                    View next = createView(event);
                    showView(next, AnimationType.RIGHT);
                    break;
                case FormEntryController.EVENT_PROMPT_NEW_REPEAT:
                    createRepeatDialog();
                    break;
            }
        } else {
            mBeenSwiped = false;
        }
    }


    /**
     * Determines what should be displayed between a question, or the start screen and displays the
     * appropriate view. Also saves answers to the data model without checking constraints.
     */
    private void showPreviousView() {
        // The answer is saved on a back swipe, but question constraints are
        // ignored.
        if (currentPromptIsQuestion()) {
            saveCurrentAnswer(false);
        }

        if (mFormEntryModel.getEvent() != FormEntryController.EVENT_BEGINNING_OF_FORM) {
            int event = mFormEntryController.stepToPreviousEvent();

            while (event != FormEntryController.EVENT_BEGINNING_OF_FORM
                    && event != FormEntryController.EVENT_QUESTION) {
                event = mFormEntryController.stepToPreviousEvent();
            }

            View next = createView(event);
            showView(next, AnimationType.LEFT);
        } else {
            mBeenSwiped = false;
        }
    }


    /**
     * Displays the View specified by the parameter 'next', animating both the current view and next
     * appropriately given the AnimationType. Also updates the progress bar.
     */
    public void showView(View next, AnimationType from) {
        switch (from) {
            case RIGHT:
                mInAnimation = AnimationUtils.loadAnimation(this, R.anim.push_left_in);
                mOutAnimation = AnimationUtils.loadAnimation(this, R.anim.push_left_out);
                break;
            case LEFT:
                mInAnimation = AnimationUtils.loadAnimation(this, R.anim.push_right_in);
                mOutAnimation = AnimationUtils.loadAnimation(this, R.anim.push_right_out);
                break;
            case FADE:
                mInAnimation = AnimationUtils.loadAnimation(this, R.anim.fade_in);
                mOutAnimation = AnimationUtils.loadAnimation(this, R.anim.fade_out);
                break;
        }

        if (mCurrentView != null) {
            mCurrentView.startAnimation(mOutAnimation);
            mRelativeLayout.removeView(mCurrentView);
        }

        mInAnimation.setAnimationListener(this);

        RelativeLayout.LayoutParams lp =
            new RelativeLayout.LayoutParams(LayoutParams.FILL_PARENT, LayoutParams.FILL_PARENT);

        // We must call setMax() first because it doesn't redraw the progress
        // bar.

        // UnComment to make progress bar work.
        // WARNING: will currently slow large forms considerably
        // TODO: make the progress bar fast. Must be done in javarosa.
        // mProgressBar.setMax(mFormEntryModel.getTotalRelevantQuestionCount());
        // mProgressBar.setProgress(mFormEntryModel.getCompletedRelevantQuestionCount());
        // lp.addRule(RelativeLayout.ABOVE, R.id.progressbar);

        mCurrentView = next;
        mRelativeLayout.addView(mCurrentView, lp);

        mCurrentView.startAnimation(mInAnimation);
        if (mCurrentView instanceof QuestionView
                && !mFormEntryModel.getQuestionPrompt().isReadOnly())
            ((QuestionView) mCurrentView).setFocus(this);
        else {
            InputMethodManager inputManager =
                (InputMethodManager) getSystemService(Context.INPUT_METHOD_SERVICE);
            inputManager.hideSoftInputFromWindow(mCurrentView.getWindowToken(), 0);
        }
    }


    // TODO: use managed dialogs when the bugs are fixed
    /*
     * Ideally, we'd like to use Android to manage dialogs with onCreateDialog() and
     * onPrepareDialog(), but dialogs with dynamic content are broken in 1.5 (cupcake). We do use
     * managed dialogs for our static loading ProgressDialog. The main issue we noticed and are
     * waiting to see fixed is: onPrepareDialog() is not called after a screen orientation change.
     * http://code.google.com/p/android/issues/detail?id=1639
     */

    public void createLocationDialog() {
        mProgressDialog = new ProgressDialog(this);
        mProgressDialog.setIcon(android.R.drawable.ic_dialog_info);
        DialogInterface.OnClickListener geopointButtonListener =
            new DialogInterface.OnClickListener() {
                public void onClick(DialogInterface dialog, int which) {
                    // TODO: what?
                    Log.i("yaw", "inside form entry cancel button");
                }
            };
        mProgressDialog.setCancelable(false);
        mProgressDialog.setIndeterminate(true);
        mProgressDialog.setTitle(getString(R.string.getting_location));
        mProgressDialog.setMessage(getString(R.string.please_wait));
        mProgressDialog.setButton(getString(R.string.cancel_location), geopointButtonListener);
        mProgressDialog.setButton2(getString(R.string.accept_location), geopointButtonListener);
        mProgressDialog.show();
    }


    /**
     * Creates and displays a dialog displaying the violated constraint.
     */
    private void createConstraintToast(String constraintText, int saveStatus) {
        switch (saveStatus) {
            case FormEntryController.ANSWER_CONSTRAINT_VIOLATED:
                if (constraintText == null) {
                    constraintText = getString(R.string.invalid_answer_error);
                }
                break;
            case FormEntryController.ANSWER_REQUIRED_BUT_EMPTY:
                constraintText = getString(R.string.required_answer_error);
                break;
        }

        showCustomToast(constraintText);
        mBeenSwiped = false;
    }


    private void showCustomToast(String message) {
        LayoutInflater inflater =
            (LayoutInflater) getSystemService(Context.LAYOUT_INFLATER_SERVICE);

        View view = inflater.inflate(R.layout.toast_view, null);

        // set the text in the view
        TextView tv = (TextView) view.findViewById(R.id.message);
        tv.setText(message);

        Toast t = new Toast(this);
        t.setView(view);
        t.setDuration(Toast.LENGTH_SHORT);
        t.setGravity(Gravity.CENTER, 0, 0);
        t.show();
    }


    /**
     * Creates and displays a dialog asking the user if they'd like to create a repeat of the
     * current group.
     */
    private void createRepeatDialog() {
        mAlertDialog = new AlertDialog.Builder(this).create();
        mAlertDialog.setIcon(android.R.drawable.ic_dialog_info);
        DialogInterface.OnClickListener repeatListener = new DialogInterface.OnClickListener() {
            public void onClick(DialogInterface dialog, int i) {
                switch (i) {
                    case DialogInterface.BUTTON1: // yes, repeat
                        mFormEntryController.newRepeat();
                        showNextView();
                        break;
                    case DialogInterface.BUTTON2: // no, no repeat
                        showNextView();
                        break;
                }
            }
        };
        if (getLastRepeatCount(getGroupsForCurrentIndex()) > 0) {
            mAlertDialog.setTitle(getString(R.string.leaving_repeat_ask));
            mAlertDialog.setMessage(getString(R.string.add_another_repeat,
                getLastGroupText(getGroupsForCurrentIndex())));
            mAlertDialog.setButton(getString(R.string.add_another), repeatListener);
            mAlertDialog.setButton2(getString(R.string.leave_repeat_yes), repeatListener);

        } else {
            mAlertDialog.setTitle(getString(R.string.entering_repeat_ask));
            mAlertDialog.setMessage(getString(R.string.add_repeat,
                getLastGroupText(getGroupsForCurrentIndex())));
            mAlertDialog.setButton(getString(R.string.entering_repeat), repeatListener);
            mAlertDialog.setButton2(getString(R.string.add_repeat_no), repeatListener);
        }
        mAlertDialog.setCancelable(false);
        mAlertDialog.show();
        mBeenSwiped = false;
    }


    /**
     * Creates and displays dialog with the given errorMsg.
     */
    private void createErrorDialog(String errorMsg, final boolean shouldExit) {
        mAlertDialog = new AlertDialog.Builder(this).create();
        mAlertDialog.setIcon(android.R.drawable.ic_dialog_info);
        mAlertDialog.setMessage(errorMsg);
        DialogInterface.OnClickListener errorListener = new DialogInterface.OnClickListener() {
            public void onClick(DialogInterface dialog, int i) {
                switch (i) {
                    case DialogInterface.BUTTON1:
                        if (shouldExit) {
                            finish();
                        }
                        break;
                }
            }
        };
        mAlertDialog.setCancelable(false);
        mAlertDialog.setButton(getString(R.string.ok), errorListener);
        mAlertDialog.show();
    }


    /**
     * Creates a confirm/cancel dialog for deleting repeats.
     */
    private void createDeleteRepeatConfirmDialog() {
        mAlertDialog = new AlertDialog.Builder(this).create();
        mAlertDialog.setIcon(android.R.drawable.ic_dialog_alert);
        String name = getLastRepeatedGroupName(getGroupsForCurrentIndex());
        int repeatcount = getLastRepeatedGroupRepeatCount(getGroupsForCurrentIndex());
        if (repeatcount != -1) {
            name += " (" + (repeatcount + 1) + ")";
        }
        mAlertDialog.setTitle(getString(R.string.delete_repeat_ask));
        mAlertDialog.setMessage(getString(R.string.delete_repeat_confirm, name));
        DialogInterface.OnClickListener quitListener = new DialogInterface.OnClickListener() {
            public void onClick(DialogInterface dialog, int i) {
                switch (i) {
                    case DialogInterface.BUTTON1: // yes
                        FormIndex validIndex = mFormEntryController.deleteRepeat();
                        mFormEntryController.jumpToIndex(validIndex);
                        showPreviousView();
                        break;
                    case DialogInterface.BUTTON2: // no
                        break;
                }
            }
        };
        mAlertDialog.setCancelable(false);
        mAlertDialog.setButton(getString(R.string.discard_group), quitListener);
        mAlertDialog.setButton2(getString(R.string.delete_repeat_no), quitListener);
        mAlertDialog.show();
    }


    /**
     * Called during a 'save and exit' command. The form is not 'done' here.
     */
    private boolean saveDataToDisk(boolean exit) {
        // save current answer
        if (!saveCurrentAnswer(true)) {
            Toast.makeText(getApplicationContext(), getString(R.string.data_saved_error),
                Toast.LENGTH_SHORT).show();
            return false;
        }

        mSaveToDiskTask = new SaveToDiskTask();
        mSaveToDiskTask.setFormSavedListener(this);

        // TODO remove completion option from db
        // TODO move to constructor <--? No. the mInstancePath isn't set until
        // the form loads.
        // TODO remove context
        mSaveToDiskTask.setExportVars(mInstancePath, getApplicationContext(), exit);
        mSaveToDiskTask.execute();
        showDialog(SAVING_DIALOG);

        return true;
    }


    private void createQuitDialog() {
        String[] items =
            {
                    getString(R.string.do_not_save), getString(R.string.quit_entry),
                    getString(R.string.do_not_exit)
            };

        mAlertDialog =
            new AlertDialog.Builder(this).setIcon(android.R.drawable.ic_dialog_alert).setTitle(
                getString(R.string.quit_application)).setItems(items,
                new DialogInterface.OnClickListener() {
                    public void onClick(DialogInterface dialog, int which) {
                        switch (which) {
                            case 0: // discard changes and exit
                                FileDbAdapter fda = new FileDbAdapter();
                                fda.open();
                                Cursor c = fda.fetchFilesByPath(mInstancePath, null);
                                if (c != null && c.getCount() > 0) {
                                    Log.i(t, "prevously saved");
                                } else {
                                    // not previously saved, cleaning up
                                    String instanceFolder =
                                        mInstancePath.substring(0,
                                            mInstancePath.lastIndexOf("/") + 1);

                                    String[] projection = {
                                        Images.ImageColumns._ID
                                    };
                                    Cursor ci =
                                        getContentResolver().query(
                                            Images.Media.EXTERNAL_CONTENT_URI, projection,
                                            "_data like '%" + instanceFolder + "%'", null, null);
                                    int del = 0;
                                    if (ci.getCount() > 0) {
                                        while (ci.moveToNext()) {
                                            String id =
                                                ci.getString(ci
                                                        .getColumnIndex(Images.ImageColumns._ID));

                                            Log.i(t, "attempting to delete unused image: "
                                                    + Uri.withAppendedPath(
                                                        Images.Media.EXTERNAL_CONTENT_URI, id));
                                            del +=
                                                getContentResolver().delete(
                                                    Uri.withAppendedPath(
                                                        Images.Media.EXTERNAL_CONTENT_URI, id),
                                                    null, null);
                                        }
                                    }
                                    if (c != null) {
                                        c.close();
                                    }
                                    ci.close();

                                    Log.i(t, "Deleted " + del + " images from content provider");
                                    FileUtils.deleteFolder(instanceFolder);
                                }
                                // clean up cursor
                                if (c != null) {
                                    c.close();
                                }

                                fda.close();
                                finish();
                                break;

                            case 1: // save and exit
                                saveDataToDisk(true);
                                break;

                            case 2:// do nothing
                                break;

                        }
                    }
                }).create();
        mAlertDialog.show();
    }


    // /**
    // * Confirm quit dialog
    // */
    // private void createQuitDialog() {
    // mAlertDialog = new AlertDialog.Builder(this).create();
    // mAlertDialog.setIcon(android.R.drawable.ic_dialog_alert);
    // mAlertDialog.setTitle(getString(R.string.quit_application));
    // mAlertDialog.setMessage(getString(R.string.entry_exit_confirm));
    // DialogInterface.OnClickListener quitListener = new
    // DialogInterface.OnClickListener() {
    //
    // public void onClick(DialogInterface dialog, int i) {
    // switch (i) {
    //                
    // case DialogInterface.BUTTON1: // no
    // saveDataToDisk();
    // finish();
    // break;
    //                
    // case DialogInterface.BUTTON3: // yes
    // FileDbAdapter fda = new FileDbAdapter(FormEntryActivity.this);
    // fda.open();
    // Cursor c = fda.fetchFilesByPath(mInstancePath, null);
    // if (c != null && c.getCount() > 0) {
    // Log.i(t, "prevously saved");
    // } else {
    // // not previously saved, cleaning up
    // String instanceFolder =
    // mInstancePath.substring(0, mInstancePath.lastIndexOf("/") + 1);
    //
    // String[] projection = {Images.ImageColumns._ID};
    // Cursor ci =
    // getContentResolver().query(Images.Media.EXTERNAL_CONTENT_URI,
    // projection, "_data like '%" + instanceFolder + "%'",
    // null, null);
    // int del = 0;
    // if (ci.getCount() > 0) {
    // while (ci.moveToNext()) {
    // String id =
    // ci
    // .getString(ci
    // .getColumnIndex(Images.ImageColumns._ID));
    //
    // Log.i(t, "attempting to delete unused image: "
    // + Uri.withAppendedPath(
    // Images.Media.EXTERNAL_CONTENT_URI, id));
    // del +=
    // getContentResolver().delete(
    // Uri.withAppendedPath(
    // Images.Media.EXTERNAL_CONTENT_URI, id),
    // null, null);
    // }
    // }
    // c.close();
    // ci.close();
    //
    // Log.i(t, "Deleted " + del + " images from content provider");
    // FileUtils.deleteFolder(instanceFolder);
    // }
    // // clean up cursor
    // if (c != null) {
    // c.close();
    // }
    //
    // fda.close();
    // finish();
    // break;
    // case DialogInterface.BUTTON2: // no
    // break;
    // }
    // }
    // };
    // mAlertDialog.setCancelable(false);
    // mAlertDialog.setButton(getString(R.string.save_exit), quitListener);
    // mAlertDialog.setButton2(getString(R.string.continue_form), quitListener);
    // mAlertDialog.setButton3(getString(R.string.do_not_save), quitListener);
    //
    // mAlertDialog.show();
    // }

    /**
     * Confirm clear dialog
     */
    private void createClearDialog() {
        mAlertDialog = new AlertDialog.Builder(this).create();
        mAlertDialog.setIcon(android.R.drawable.ic_dialog_alert);

        mAlertDialog.setTitle(getString(R.string.clear_answer_ask));

        String question = mFormEntryModel.getQuestionPrompt().getLongText();
        if (question.length() > 50) {
            question = question.substring(0, 50) + "...";
        }

        mAlertDialog.setMessage(getString(R.string.clearanswer_confirm, question));

        DialogInterface.OnClickListener quitListener = new DialogInterface.OnClickListener() {

            public void onClick(DialogInterface dialog, int i) {
                switch (i) {
                    case DialogInterface.BUTTON1: // yes
                        clearCurrentAnswer();
                        saveCurrentAnswer(false);
                        break;
                    case DialogInterface.BUTTON2: // no
                        break;
                }
            }
        };
        mAlertDialog.setCancelable(false);
        mAlertDialog.setButton(getString(R.string.discard_answer), quitListener);
        mAlertDialog.setButton2(getString(R.string.clear_answer_no), quitListener);
        mAlertDialog.show();
    }


    /**
     * Creates and displays a dialog allowing the user to set the language for the form.
     */
    private void createLanguageDialog() {
        final String[] languages = mFormEntryModel.getLanguages();
        int selected = -1;
        if (languages != null) {
            String language = mFormEntryModel.getLanguage();
            for (int i = 0; i < languages.length; i++) {
                if (language.equals(languages[i])) {
                    selected = i;
                }
            }
        }
        mAlertDialog =
            new AlertDialog.Builder(this).setSingleChoiceItems(languages, selected,
                new DialogInterface.OnClickListener() {
                    public void onClick(DialogInterface dialog, int whichButton) {
                        mFormEntryController.setLanguage(languages[whichButton]);
                        dialog.dismiss();
                        if (currentPromptIsQuestion()) {
                            saveCurrentAnswer(false);
                        }
                        refreshCurrentView();
                    }
                }).setTitle(getString(R.string.change_language)).setNegativeButton(
                getString(R.string.do_not_change), new DialogInterface.OnClickListener() {
                    public void onClick(DialogInterface dialog, int whichButton) {
                    }
                }).create();
        mAlertDialog.show();
    }


    /*
     * (non-Javadoc)
     * 
     * @see android.app.Activity#onCreateDialog(int)
     */
    @Override
    protected Dialog onCreateDialog(int id) {
        switch (id) {
            case PROGRESS_DIALOG:
                mProgressDialog = new ProgressDialog(this);
                DialogInterface.OnClickListener loadingButtonListener =
                    new DialogInterface.OnClickListener() {
                        public void onClick(DialogInterface dialog, int which) {
                            dialog.dismiss();
                            mFormLoaderTask.setFormLoaderListener(null);
                            mFormLoaderTask.cancel(true);
                            finish();
                        }
                    };
                mProgressDialog.setIcon(android.R.drawable.ic_dialog_info);
                mProgressDialog.setTitle(getString(R.string.loading_form));
                mProgressDialog.setMessage(getString(R.string.please_wait));
                mProgressDialog.setIndeterminate(true);
                mProgressDialog.setCancelable(false);
                mProgressDialog.setButton(getString(R.string.cancel_loading_form),
                    loadingButtonListener);
                return mProgressDialog;
            case SAVING_DIALOG:
                mProgressDialog = new ProgressDialog(this);
                DialogInterface.OnClickListener savingButtonListener =
                    new DialogInterface.OnClickListener() {
                        public void onClick(DialogInterface dialog, int which) {
                            dialog.dismiss();
                            mSaveToDiskTask.setFormSavedListener(null);
                            mSaveToDiskTask.cancel(true);
                        }
                    };
                mProgressDialog.setIcon(android.R.drawable.ic_dialog_info);
                mProgressDialog.setTitle(getString(R.string.saving_form));
                mProgressDialog.setMessage(getString(R.string.please_wait));
                mProgressDialog.setIndeterminate(true);
                mProgressDialog.setCancelable(false);
                mProgressDialog.setButton(getString(R.string.cancel), savingButtonListener);
                mProgressDialog.setButton(getString(R.string.cancel_saving_form),
                    savingButtonListener);
                return mProgressDialog;

        }
        return null;
    }


    /**
     * Dismiss any showing dialogs that we manage.
     */
    private void dismissDialogs() {
        if (mAlertDialog != null && mAlertDialog.isShowing()) {
            mAlertDialog.dismiss();
        }
    }


    /*
     * (non-Javadoc)
     * 
     * @see android.app.Activity#onPause()
     */
    @Override
    protected void onPause() {
        dismissDialogs();
        super.onPause();
    }


    /*
     * (non-Javadoc)
     * 
     * @see android.app.Activity#onResume()
     */
    @Override
    protected void onResume() {
        if (mFormLoaderTask != null) {
            mFormLoaderTask.setFormLoaderListener(this);
            if (mFormLoaderTask.getStatus() == AsyncTask.Status.FINISHED) {
                dismissDialog(PROGRESS_DIALOG);
                refreshCurrentView();
            }
        }
        if (mSaveToDiskTask != null) {
            mSaveToDiskTask.setFormSavedListener(this);
        }
        super.onResume();
    }


    /*
     * (non-Javadoc)
     * 
     * @see android.app.Activity#onKeyDown(int, android.view.KeyEvent)
     */
    @Override
    public boolean onKeyDown(int keyCode, KeyEvent event) {
        switch (keyCode) {
            case KeyEvent.KEYCODE_BACK:
                createQuitDialog();
                return true;
            case KeyEvent.KEYCODE_DPAD_RIGHT:
                if (event.isAltPressed() && !mBeenSwiped) {
                    mBeenSwiped = true;
                    showNextView();
                    return true;
                }
                break;
            case KeyEvent.KEYCODE_DPAD_LEFT:
                if (event.isAltPressed() && !mBeenSwiped) {
                    mBeenSwiped = true;
                    showPreviousView();
                    return true;
                }
                break;
        }
        return super.onKeyDown(keyCode, event);
    }


    /*
     * (non-Javadoc)
     * 
     * @see android.app.Activity#onDestroy()
     */
    @Override
    protected void onDestroy() {
        if (mFormLoaderTask != null) {
            mFormLoaderTask.setFormLoaderListener(null);
            // We have to call cancel to terminate the thread, otherwise it lives on and retains the
            // FEC in memory.
            mFormLoaderTask.cancel(true);
            mFormLoaderTask.destroy();
        }
        if (mSaveToDiskTask != null) {
            // We have to call cancel to terminate the thread, otherwise it lives on and retains the
            // FEC in memory.
            mSaveToDiskTask.cancel(false);
            mSaveToDiskTask.setFormSavedListener(null);
        }
        
        super.onDestroy();

    }


    /*
     * (non-Javadoc)
     * 
     * @see android.view.animation.Animation.AnimationListener#onAnimationEnd(android
     * .view.animation.Animation)
     */
    public void onAnimationEnd(Animation arg0) {
        mBeenSwiped = false;
    }


    /*
     * (non-Javadoc)
     * 
     * @see android.view.animation.Animation.AnimationListener#onAnimationRepeat(
     * android.view.animation.Animation)
     */
    public void onAnimationRepeat(Animation animation) {
        // Added by AnimationListener interface.
    }


    /*
     * (non-Javadoc)
     * 
     * @see android.view.animation.Animation.AnimationListener#onAnimationStart(android
     * .view.animation.Animation)
     */
    public void onAnimationStart(Animation animation) {
        // Added by AnimationListener interface.
    }


    /**
     * loadingComplete() is called by FormLoaderTask once it has finished loading a form.
     */
    public void loadingComplete(FormEntryController fec) {
        dismissDialog(PROGRESS_DIALOG);
        if (fec == null) {
            createErrorDialog(getString(R.string.load_error, mFormPath.substring(mFormPath
                    .lastIndexOf('/') + 1)), true);
        } else {
            mFormEntryController = fec;
            mFormEntryModel = fec.getModel();

            // Set saved answer path
            if (mInstancePath == null) {

                // Create new answer folder.
                String time =
                    new SimpleDateFormat("yyyy-MM-dd_HH-mm-ss").format(Calendar.getInstance()
                            .getTime());
                String file =
                    mFormPath.substring(mFormPath.lastIndexOf('/') + 1, mFormPath.lastIndexOf('.'));
                String path = FileUtils.INSTANCES_PATH + file + "_" + time;
                if (FileUtils.createFolder(path)) {
                    mInstancePath = path + "/" + file + "_" + time + ".xml";
                }
            } else {
                // we've just loaded a saved form, so start in the hierarchy view
                Intent i = new Intent(this, FormHierarchyActivity.class);
                startActivity(i);
                return; // so we don't show the intro screen before jumping to the hierarchy
            }

            refreshCurrentView();
        }
    }


    public void savingComplete(int saveStatus) {
        dismissDialog(SAVING_DIALOG);
        switch (saveStatus) {
            case SaveToDiskTask.SAVED:
                Toast.makeText(getApplicationContext(), getString(R.string.data_saved_ok),
                    Toast.LENGTH_SHORT).show();
                break;
            case SaveToDiskTask.SAVED_AND_EXIT:
                Toast.makeText(getApplicationContext(), getString(R.string.data_saved_ok),
                    Toast.LENGTH_SHORT).show();
                finish();
                break;
            case SaveToDiskTask.SAVE_ERROR:
                Toast.makeText(getApplicationContext(), getString(R.string.data_saved_error),
                    Toast.LENGTH_LONG).show();
                break;
            case FormEntryController.ANSWER_CONSTRAINT_VIOLATED:
            case FormEntryController.ANSWER_REQUIRED_BUT_EMPTY:
                refreshCurrentView();
                createConstraintToast(mFormEntryModel.getQuestionPrompt().getConstraintText(),
                    saveStatus);
                Toast.makeText(getApplicationContext(), getString(R.string.data_saved_error),
                    Toast.LENGTH_LONG).show();
                break;
        }
    }


    public int saveAnswer(IAnswerData answer, boolean evaluateConstraints) {
        if (evaluateConstraints) {
            return mFormEntryController.answerQuestion(answer);
        } else {
            mFormEntryController.saveAnswer(mFormEntryModel.getFormIndex(), answer);
            return FormEntryController.ANSWER_OK;
        }
    }


    private FormEntryCaption[] getGroupsForCurrentIndex() {
        if (!(mFormEntryModel.getEvent() == FormEntryController.EVENT_QUESTION || mFormEntryModel
                .getEvent() == FormEntryController.EVENT_PROMPT_NEW_REPEAT))
            return null;

        int lastquestion = 1;
        if (mFormEntryModel.getEvent() == FormEntryController.EVENT_PROMPT_NEW_REPEAT)
            lastquestion = 0;
        FormEntryCaption[] v = mFormEntryModel.getCaptionHierarchy();
        FormEntryCaption[] groups = new FormEntryCaption[v.length - lastquestion];
        for (int i = 0; i < v.length - lastquestion; i++) {
            groups[i] = v[i];
        }
        return groups;
    }


    /**
     * Loops through the FormEntryController until a non-group event is found.
     * 
     * @return The event found
     */
    private int getNextNotGroupEvent() {
        int event = mFormEntryController.stepToNextEvent();

        while (event == FormEntryController.EVENT_GROUP
                || event == FormEntryController.EVENT_REPEAT) {
            event = mFormEntryController.stepToNextEvent();
        }
        return event;
    }


    /**
     * The repeat count of closest group the prompt belongs to.
     */
    private int getLastRepeatCount(FormEntryCaption[] groups) {
        // no change
        if (getLastGroup(groups) != null) {
            return getLastGroup(groups).getMultiplicity();
        }
        return -1;

    }


    /**
     * The text of closest group the prompt belongs to.
     */
    private String getLastGroupText(FormEntryCaption[] groups) {
        // no change
        if (getLastGroup(groups) != null) {
            return getLastGroup(groups).getLongText();
        }
        return null;
    }


    /**
     * The closest group the prompt belongs to.
     * 
     * @return FormEntryCaption
     */
    private FormEntryCaption getLastGroup(FormEntryCaption[] groups) {
        if (groups == null || groups.length == 0)
            return null;
        else
            return groups[groups.length - 1];
    }


    /**
     * The name of the closest group that repeats or null.
     */
    private String getLastRepeatedGroupName(FormEntryCaption[] groups) {
        // no change
        if (groups.length > 0) {
            for (int i = groups.length - 1; i > -1; i--) {
                if (groups[i].repeats()) {
                    return groups[i].getLongText();
                }
            }
        }
        return null;
    }


    /**
     * The count of the closest group that repeats or -1.
     */
    private int getLastRepeatedGroupRepeatCount(FormEntryCaption[] groups) {
        if (groups.length > 0) {
            for (int i = groups.length - 1; i > -1; i--) {
                if (groups[i].repeats()) {
                    return groups[i].getMultiplicity();

                }
            }
        }
        return -1;
    }


    private boolean indexContainsRepeatableGroup(FormIndex index) {
        FormEntryCaption[] groups = mFormEntryModel.getCaptionHierarchy();
        if (groups.length == 0) {
            return false;
        }
        for (int i = 0; i < groups.length; i++) {
            if (groups[i].repeats())
                return true;
        }
        return false;
    }

}
>>>>>>> 45f18b9c
<|MERGE_RESOLUTION|>--- conflicted
+++ resolved
@@ -1,4 +1,3 @@
-<<<<<<< HEAD
 /*
  * Copyright (C) 2009 University of Washington
  * 
@@ -1223,7 +1222,6 @@
      */
     @Override
     protected void onDestroy() {
-        Log.e("carl", "on destroy");
         if (mFormLoaderTask != null) {
             mFormLoaderTask.setFormLoaderListener(null);
             // We have to call cancel to terminate the thread, otherwise it lives on and retains the
@@ -1466,1473 +1464,4 @@
         return false;
     }
 
-}
-=======
-/*
- * Copyright (C) 2009 University of Washington
- * 
- * Licensed under the Apache License, Version 2.0 (the "License"); you may not use this file except
- * in compliance with the License. You may obtain a copy of the License at
- * 
- * http://www.apache.org/licenses/LICENSE-2.0
- * 
- * Unless required by applicable law or agreed to in writing, software distributed under the License
- * is distributed on an "AS IS" BASIS, WITHOUT WARRANTIES OR CONDITIONS OF ANY KIND, either express
- * or implied. See the License for the specific language governing permissions and limitations under
- * the License.
- */
-
-package org.odk.collect.android.activities;
-
-import org.javarosa.core.model.FormIndex;
-import org.javarosa.core.model.data.IAnswerData;
-import org.javarosa.core.reference.ReferenceManager;
-import org.javarosa.core.reference.RootTranslator;
-import org.javarosa.form.api.FormEntryCaption;
-import org.javarosa.form.api.FormEntryController;
-import org.javarosa.form.api.FormEntryModel;
-import org.javarosa.model.xform.XFormsModule;
-import org.odk.collect.android.R;
-import org.odk.collect.android.database.FileDbAdapter;
-import org.odk.collect.android.listeners.FormLoaderListener;
-import org.odk.collect.android.listeners.FormSavedListener;
-import org.odk.collect.android.logic.FileReferenceFactory;
-import org.odk.collect.android.logic.PropertyManager;
-import org.odk.collect.android.tasks.FormLoaderTask;
-import org.odk.collect.android.tasks.SaveToDiskTask;
-import org.odk.collect.android.utilities.FileUtils;
-import org.odk.collect.android.utilities.GestureDetector;
-import org.odk.collect.android.views.QuestionView;
-
-import android.app.Activity;
-import android.app.AlertDialog;
-import android.app.Dialog;
-import android.app.ProgressDialog;
-import android.content.ContentValues;
-import android.content.Context;
-import android.content.DialogInterface;
-import android.content.Intent;
-import android.database.Cursor;
-import android.graphics.drawable.BitmapDrawable;
-import android.graphics.drawable.Drawable;
-import android.net.Uri;
-import android.os.AsyncTask;
-import android.os.Bundle;
-import android.provider.MediaStore.Images;
-import android.util.Log;
-import android.view.Gravity;
-import android.view.KeyEvent;
-import android.view.LayoutInflater;
-import android.view.Menu;
-import android.view.MenuItem;
-import android.view.MotionEvent;
-import android.view.View;
-import android.view.View.OnClickListener;
-import android.view.ViewGroup.LayoutParams;
-import android.view.animation.Animation;
-import android.view.animation.AnimationUtils;
-import android.view.animation.Animation.AnimationListener;
-import android.view.inputmethod.InputMethodManager;
-import android.widget.Button;
-import android.widget.ImageView;
-import android.widget.RelativeLayout;
-import android.widget.TextView;
-import android.widget.Toast;
-
-import java.io.File;
-import java.text.SimpleDateFormat;
-import java.util.Calendar;
-
-/**
- * FormEntryActivity is responsible for displaying questions, animating transitions between
- * questions, and allowing the user to enter data.
- * 
- * @author Carl Hartung (carlhartung@gmail.com)
- */
-public class FormEntryActivity extends Activity implements AnimationListener, FormLoaderListener,
-        FormSavedListener {
-    private static final String t = "FormEntryActivity";
-
-    // Request codes for returning data from specified intent.
-    public static final int IMAGE_CAPTURE = 1;
-    public static final int BARCODE_CAPTURE = 2;
-    public static final int AUDIO_CAPTURE = 3;
-    public static final int VIDEO_CAPTURE = 4;
-    public static final int LOCATION_CAPTURE = 5;
-
-    public static final String LOCATION_RESULT = "LOCATION_RESULT";
-
-    // Identifies the location of the form used to launch form entry
-    public static final String KEY_FORMPATH = "formpath";
-    public static final String KEY_INSTANCEPATH = "instancepath";
-    public static final String KEY_INSTANCES = "instances";
-    public static final String KEY_SUCCESS = "success";
-
-    // Identifies whether this is a new form, or reloading a form after a screen rotation (or
-    // similar)
-    private static final String NEWFORM = "newform";
-
-    private static final int MENU_CLEAR = Menu.FIRST;
-    private static final int MENU_DELETE_REPEAT = Menu.FIRST + 1;
-    private static final int MENU_LANGUAGES = Menu.FIRST + 2;
-    private static final int MENU_HIERARCHY_VIEW = Menu.FIRST + 3;
-
-    // private static final int MENU_SUBMENU = Menu.FIRST + 4;
-    // private static final int MENU_SAVE_INCOMPLETE = Menu.FIRST + 5;
-    private static final int MENU_SAVE = Menu.FIRST + 4;
-
-    private static final int PROGRESS_DIALOG = 1;
-    private static final int SAVING_DIALOG = 2;
-
-    // uncomment when ProgressBar slowdown is fixed.
-    // private ProgressBar mProgressBar;
-
-    private String mFormPath;
-    private String mInstancePath;
-    private GestureDetector mGestureDetector;
-
-    public static FormEntryController mFormEntryController;
-    public FormEntryModel mFormEntryModel;
-
-    private Animation mInAnimation;
-    private Animation mOutAnimation;
-
-    private RelativeLayout mRelativeLayout;
-    private View mCurrentView;
-
-    private AlertDialog mAlertDialog;
-    private ProgressDialog mProgressDialog;
-
-    // used to limit forward/backward swipes to one per question
-    private boolean mBeenSwiped;
-
-    private FormLoaderTask mFormLoaderTask;
-    private SaveToDiskTask mSaveToDiskTask;
-
-    enum AnimationType {
-        LEFT, RIGHT, FADE
-    }
-
-
-    /** Called when the activity is first created. */
-    @Override
-    public void onCreate(Bundle savedInstanceState) {
-        super.onCreate(savedInstanceState);
-        setContentView(R.layout.form_entry);
-        setTitle(getString(R.string.app_name) + " > " + getString(R.string.loading_form));
-
-        // mProgressBar = (ProgressBar) findViewById(R.id.progressbar);
-        mRelativeLayout = (RelativeLayout) findViewById(R.id.rl);
-
-        mBeenSwiped = false;
-        mAlertDialog = null;
-        mCurrentView = null;
-        mInAnimation = null;
-        mOutAnimation = null;
-        mGestureDetector = new GestureDetector();
-
-        // Load JavaRosa modules. needed to restore forms.
-        new XFormsModule().registerModule();
-
-        // needed to override rms property manager
-        org.javarosa.core.services.PropertyManager.setPropertyManager(new PropertyManager(
-                getApplicationContext()));
-
-        Boolean newForm = true;
-        if (savedInstanceState != null) {
-            if (savedInstanceState.containsKey(KEY_FORMPATH)) {
-                mFormPath = savedInstanceState.getString(KEY_FORMPATH);
-            }
-            if (savedInstanceState.containsKey(KEY_INSTANCEPATH)) {
-                mInstancePath = savedInstanceState.getString(KEY_INSTANCEPATH);
-            }
-            if (savedInstanceState.containsKey(NEWFORM)) {
-                newForm = savedInstanceState.getBoolean(NEWFORM, true);
-            }
-        }
-
-        // Check to see if this is a screen flip or a new form load.
-        Object data = getLastNonConfigurationInstance();
-        if (data instanceof FormLoaderTask) {
-            mFormLoaderTask = (FormLoaderTask) data;
-        } else if (data instanceof SaveToDiskTask) {
-            mSaveToDiskTask = (SaveToDiskTask) data;
-        } else if (data == null) {
-            if (!newForm) {
-                mFormEntryModel = mFormEntryController.getModel();
-                refreshCurrentView();
-                return;
-            }
-
-            // Not a restart from a screen orientation change (or other).
-            mFormEntryController = null;
-
-            Intent intent = getIntent();
-            if (intent != null) {
-                mFormPath = intent.getStringExtra(KEY_FORMPATH);
-                mInstancePath = intent.getStringExtra(KEY_INSTANCEPATH);
-                mFormLoaderTask = new FormLoaderTask();
-                mFormLoaderTask.execute(mFormPath, mInstancePath);
-                showDialog(PROGRESS_DIALOG);
-            }
-        }
-    }
-
-
-    /*
-     * (non-Javadoc)
-     * 
-     * @see android.app.Activity#onSaveInstanceState(android.os.Bundle)
-     */
-    @Override
-    protected void onSaveInstanceState(Bundle outState) {
-        super.onSaveInstanceState(outState);
-        outState.putString(KEY_FORMPATH, mFormPath);
-        outState.putString(KEY_INSTANCEPATH, mInstancePath);
-        outState.putBoolean(NEWFORM, false);
-    }
-
-
-    /*
-     * (non-Javadoc)
-     * 
-     * @see android.app.Activity#onActivityResult(int, int, android.content.Intent)
-     */
-    @Override
-    protected void onActivityResult(int requestCode, int resultCode, Intent intent) {
-        super.onActivityResult(requestCode, resultCode, intent);
-
-        if (resultCode == RESULT_CANCELED) {
-            // request was canceled, so do nothing
-            return;
-        }
-
-        switch (requestCode) {
-            case BARCODE_CAPTURE:
-                String sb = intent.getStringExtra("SCAN_RESULT");
-                ((QuestionView) mCurrentView).setBinaryData(sb);
-                saveCurrentAnswer(false);
-                break;
-            case IMAGE_CAPTURE:
-                // We saved the image to the tempfile_path, but we really want
-                // it to be in:
-                // /sdcard/odk/instances/[current instnace]/something.jpg
-                // so we move it there before inserting it into the content
-                // provider.
-                File fi = new File(FileUtils.TMPFILE_PATH);
-
-                String mInstanceFolder =
-                    mInstancePath.substring(0, mInstancePath.lastIndexOf("/") + 1);
-                String s = mInstanceFolder + "/" + System.currentTimeMillis() + ".jpg";
-
-                File nf = new File(s);
-                if (!fi.renameTo(nf)) {
-                    Log.e(t, "Failed to rename " + fi.getAbsolutePath());
-                } else {
-                    Log.i(t, "renamed " + fi.getAbsolutePath() + " to " + nf.getAbsolutePath());
-                }
-
-                // Add the new image to the Media content provider so that the
-                // viewing is fast in Android 2.0+
-                ContentValues values = new ContentValues(6);
-                values.put(Images.Media.TITLE, nf.getName());
-                values.put(Images.Media.DISPLAY_NAME, nf.getName());
-                values.put(Images.Media.DATE_TAKEN, System.currentTimeMillis());
-                values.put(Images.Media.MIME_TYPE, "image/jpeg");
-                values.put(Images.Media.DATA, nf.getAbsolutePath());
-
-                Uri imageuri =
-                    getContentResolver().insert(Images.Media.EXTERNAL_CONTENT_URI, values);
-                Log.i(t, "Inserting image returned uri = " + imageuri.toString());
-
-                ((QuestionView) mCurrentView).setBinaryData(imageuri);
-                saveCurrentAnswer(false);
-                refreshCurrentView();
-                break;
-            case AUDIO_CAPTURE:
-            case VIDEO_CAPTURE:
-                Uri um = intent.getData();
-                ((QuestionView) mCurrentView).setBinaryData(um);
-                saveCurrentAnswer(false);
-                refreshCurrentView();
-                break;
-            case LOCATION_CAPTURE:
-                String sl = intent.getStringExtra(LOCATION_RESULT);
-                ((QuestionView) mCurrentView).setBinaryData(sl);
-                saveCurrentAnswer(false);
-                break;
-        }
-    }
-
-
-    /**
-     * Refreshes the current view. the controller and the displayed view can get out of sync due to
-     * dialogs and restarts caused by screen orientation changes, so they're resynchronized here.
-     */
-    public void refreshCurrentView() {
-        int event = mFormEntryModel.getEvent();
-
-        // When we refresh, if we're at a repeat prompt then step back to the
-        // last question.
-        while (event == FormEntryController.EVENT_PROMPT_NEW_REPEAT
-                || event == FormEntryController.EVENT_GROUP
-                || event == FormEntryController.EVENT_REPEAT) {
-            event = mFormEntryController.stepToPreviousEvent();
-        }
-        Log.e(t, "refreshing view for event: " + event);
-
-        View current = createView(event);
-        showView(current, AnimationType.FADE);
-    }
-
-
-    @Override
-    public boolean onPrepareOptionsMenu(Menu menu) {
-        menu.removeItem(MENU_CLEAR);
-        menu.removeItem(MENU_DELETE_REPEAT);
-        menu.removeItem(MENU_LANGUAGES);
-        menu.removeItem(MENU_HIERARCHY_VIEW);
-        // menu.removeItem(MENU_SUBMENU);
-        menu.removeItem(MENU_SAVE);
-        // menu.removeItem(MENU_SAVE_INCOMPLETE);
-
-        // SubMenu sm =
-        // menu.addSubMenu(0, MENU_SUBMENU, 0,
-        // R.string.save_all_answers).setIcon(
-        // android.R.drawable.ic_menu_save);
-        // sm.add(0, MENU_SAVE_INCOMPLETE, 0,
-        // getString(R.string.save_for_later));
-        // sm.add(0, MENU_SAVE_COMPLETE, 0,
-        // getString(R.string.finalize_for_send));
-
-        menu.add(0, MENU_SAVE, 0, R.string.save_all_answers).setIcon(
-            android.R.drawable.ic_menu_save);
-        menu.add(0, MENU_CLEAR, 0, getString(R.string.clear_answer)).setIcon(
-            android.R.drawable.ic_menu_close_clear_cancel).setEnabled(
-            !mFormEntryModel.isIndexReadonly() ? true : false);
-        menu.add(0, MENU_DELETE_REPEAT, 0, getString(R.string.delete_repeat)).setIcon(
-            R.drawable.ic_menu_clear_playlist).setEnabled(
-            indexContainsRepeatableGroup(mFormEntryModel.getFormIndex()) ? true : false);
-        menu.add(0, MENU_HIERARCHY_VIEW, 0, getString(R.string.view_hierarchy)).setIcon(
-            R.drawable.ic_menu_goto);
-        menu.add(0, MENU_LANGUAGES, 0, getString(R.string.change_language)).setIcon(
-            R.drawable.ic_menu_start_conversation).setEnabled(
-            (mFormEntryModel.getLanguages() == null || mFormEntryController.getModel()
-                    .getLanguages().length == 1) ? false : true);
-        return true;
-    }
-
-
-    /*
-     * (non-Javadoc)
-     * 
-     * @see android.app.Activity#onOptionsItemSelected(android.view.MenuItem)
-     */
-    @Override
-    public boolean onOptionsItemSelected(MenuItem item) {
-        switch (item.getItemId()) {
-            case MENU_LANGUAGES:
-                createLanguageDialog();
-                return true;
-            case MENU_CLEAR:
-                createClearDialog();
-                return true;
-            case MENU_DELETE_REPEAT:
-                createDeleteRepeatConfirmDialog();
-                return true;
-                // case MENU_SAVE_INCOMPLETE:
-                // saveFormEntrySession(false);
-                // return true;
-            case MENU_SAVE:
-                saveDataToDisk(false);
-                return true;
-            case MENU_HIERARCHY_VIEW:
-                if (currentPromptIsQuestion()) {
-                    saveCurrentAnswer(false);
-                }
-                Intent i = new Intent(this, FormHierarchyActivity.class);
-                startActivity(i);
-        }
-        return super.onOptionsItemSelected(item);
-    }
-
-
-    /**
-     * @return true if the current View represents a question in the form
-     */
-    private boolean currentPromptIsQuestion() {
-        return (mFormEntryModel.getEvent() == FormEntryController.EVENT_QUESTION);
-    }
-
-
-    /**
-     * Attempt to save the answer to the current prompt into the data model.
-     * 
-     * @param evaluateConstraints
-     * @return true on success, false otherwise
-     */
-    private boolean saveCurrentAnswer(boolean evaluateConstraints) {
-        if (!mFormEntryModel.isIndexReadonly()
-                && mFormEntryModel.getEvent() == FormEntryController.EVENT_QUESTION) {
-            int saveStatus =
-                saveAnswer(((QuestionView) mCurrentView).getAnswer(), evaluateConstraints);
-            if (evaluateConstraints && saveStatus != FormEntryController.ANSWER_OK) {
-                createConstraintToast(mFormEntryModel.getQuestionPrompt().getConstraintText(),
-                    saveStatus);
-                return false;
-            }
-        }
-        return true;
-    }
-
-
-    /**
-     * Clears the answer on the screen.
-     */
-    private void clearCurrentAnswer() {
-        if (!mFormEntryModel.isIndexReadonly())
-            ((QuestionView) mCurrentView).clearAnswer();
-    }
-
-
-    /*
-     * (non-Javadoc)
-     * 
-     * @see android.app.Activity#onRetainNonConfigurationInstance() If we're loading, then we pass
-     * the loading thread to our next instance.
-     */
-    @Override
-    public Object onRetainNonConfigurationInstance() {
-        // if a form is loading, pass the loader task
-        if (mFormLoaderTask != null && mFormLoaderTask.getStatus() != AsyncTask.Status.FINISHED)
-            return mFormLoaderTask;
-
-        // if a form is writing to disk, pass the save to disk task
-        if (mSaveToDiskTask != null && mSaveToDiskTask.getStatus() != AsyncTask.Status.FINISHED)
-            return mSaveToDiskTask;
-
-        // mFormEntryController is static so we don't need to pass it.
-        if (mFormEntryController != null && currentPromptIsQuestion()) {
-            saveCurrentAnswer(false);
-        }
-        return null;
-    }
-
-
-    /**
-     * Creates a view given the View type and a prompt
-     * 
-     * @param prompt
-     * @return newly created View
-     */
-    private View createView(int event) {
-        setTitle(getString(R.string.app_name) + " > " + mFormEntryModel.getFormTitle());
-
-        switch (event) {
-            case FormEntryController.EVENT_BEGINNING_OF_FORM:
-            	View startView;
-			    startView = View.inflate(this, R.layout.form_entry_start, null);
-			    setTitle(getString(R.string.app_name) + " > " + mFormEntryModel.getFormTitle());
-			    ((TextView) startView.findViewById(R.id.form_full_title)).setText(mFormEntryModel.getFormTitle());
-			    Drawable image = null;
-			    try {
-			    	// attempt to load the configured default splash screen
-					BitmapDrawable bitImage = new BitmapDrawable( getResources(), 
-													FileUtils.FORM_LOGO_FILE_PATH );
-					if ( bitImage.getBitmap() != null &&
-						 bitImage.getIntrinsicHeight() > 0 &&
-						 bitImage.getIntrinsicWidth() > 0 ) {
-						image = bitImage;
-					}
-			    }
-			    catch (Exception e) {
-			    	// TODO: log exception for debugging?
-			    }
-			    
-			    if ( image == null ) {
-			    	// show the opendatakit zig...
-			    	image = getResources().getDrawable(R.drawable.opendatakit_zig);
-			    }
-
-			    ((ImageView) startView.findViewById(R.id.form_start_bling)).setImageDrawable(image);
-			    return startView;
-            case FormEntryController.EVENT_END_OF_FORM:
-                View endView = View.inflate(this, R.layout.form_entry_end, null);
-                ((TextView) endView.findViewById(R.id.description)).setText(getString(
-                    R.string.save_enter_data_description, mFormEntryModel.getFormTitle()));
-
-                // Create 'save for later' button
-                ((Button) endView.findViewById(R.id.save_exit_button))
-                        .setOnClickListener(new OnClickListener() {
-                            public void onClick(View v) {
-                                // Form is marked as 'saved' here.
-                                saveDataToDisk(true);
-                            }
-                        });
-                return endView;
-            case FormEntryController.EVENT_QUESTION:
-                QuestionView qv = new QuestionView(this, mInstancePath);
-                qv.buildView(mFormEntryModel.getQuestionPrompt(), getGroupsForCurrentIndex());
-                return qv;
-            default:
-                Log.e(t, "Attempted to create a view that does not exist.");
-                return null;
-        }
-    }
-
-
-    /*
-     * (non-Javadoc)
-     * 
-     * @see android.app.Activity#dispatchTouchEvent(android.view.MotionEvent)
-     */
-    @Override
-    public boolean dispatchTouchEvent(MotionEvent mv) {
-        boolean handled = onTouchEvent(mv);
-        if (!handled) {
-            return super.dispatchTouchEvent(mv);
-        }
-        return handled; // this is always true
-    }
-
-
-    /*
-     * (non-Javadoc)
-     * 
-     * @see android.app.Activity#onTouchEvent(android.view.MotionEvent)
-     */
-    @Override
-    public boolean onTouchEvent(MotionEvent motionEvent) {
-        /*
-         * constrain the user to only be able to swipe (that causes a view transition) once per
-         * screen with the mBeenSwiped variable.
-         */
-        boolean handled = false;
-        if (!mBeenSwiped) {
-            switch (mGestureDetector.getGesture(motionEvent)) {
-                case SWIPE_RIGHT:
-                    mBeenSwiped = true;
-                    showPreviousView();
-                    handled = true;
-                    break;
-                case SWIPE_LEFT:
-                    mBeenSwiped = true;
-                    showNextView();
-                    handled = true;
-                    break;
-            }
-        }
-        return handled;
-    }
-
-
-    /**
-     * Determines what should be displayed on the screen. Possible options are: a question, an ask
-     * repeat dialog, or the submit screen. Also saves answers to the data model after checking
-     * constraints.
-     */
-    private void showNextView() {
-        if (currentPromptIsQuestion()) {
-            if (!saveCurrentAnswer(true)) {
-                // A constraint was violated so a dialog should be showing.
-                return;
-            }
-        }
-
-        if (mFormEntryModel.getEvent() != FormEntryController.EVENT_END_OF_FORM) {
-            int event = getNextNotGroupEvent();
-
-            switch (event) {
-                case FormEntryController.EVENT_QUESTION:
-                case FormEntryController.EVENT_END_OF_FORM:
-                    View next = createView(event);
-                    showView(next, AnimationType.RIGHT);
-                    break;
-                case FormEntryController.EVENT_PROMPT_NEW_REPEAT:
-                    createRepeatDialog();
-                    break;
-            }
-        } else {
-            mBeenSwiped = false;
-        }
-    }
-
-
-    /**
-     * Determines what should be displayed between a question, or the start screen and displays the
-     * appropriate view. Also saves answers to the data model without checking constraints.
-     */
-    private void showPreviousView() {
-        // The answer is saved on a back swipe, but question constraints are
-        // ignored.
-        if (currentPromptIsQuestion()) {
-            saveCurrentAnswer(false);
-        }
-
-        if (mFormEntryModel.getEvent() != FormEntryController.EVENT_BEGINNING_OF_FORM) {
-            int event = mFormEntryController.stepToPreviousEvent();
-
-            while (event != FormEntryController.EVENT_BEGINNING_OF_FORM
-                    && event != FormEntryController.EVENT_QUESTION) {
-                event = mFormEntryController.stepToPreviousEvent();
-            }
-
-            View next = createView(event);
-            showView(next, AnimationType.LEFT);
-        } else {
-            mBeenSwiped = false;
-        }
-    }
-
-
-    /**
-     * Displays the View specified by the parameter 'next', animating both the current view and next
-     * appropriately given the AnimationType. Also updates the progress bar.
-     */
-    public void showView(View next, AnimationType from) {
-        switch (from) {
-            case RIGHT:
-                mInAnimation = AnimationUtils.loadAnimation(this, R.anim.push_left_in);
-                mOutAnimation = AnimationUtils.loadAnimation(this, R.anim.push_left_out);
-                break;
-            case LEFT:
-                mInAnimation = AnimationUtils.loadAnimation(this, R.anim.push_right_in);
-                mOutAnimation = AnimationUtils.loadAnimation(this, R.anim.push_right_out);
-                break;
-            case FADE:
-                mInAnimation = AnimationUtils.loadAnimation(this, R.anim.fade_in);
-                mOutAnimation = AnimationUtils.loadAnimation(this, R.anim.fade_out);
-                break;
-        }
-
-        if (mCurrentView != null) {
-            mCurrentView.startAnimation(mOutAnimation);
-            mRelativeLayout.removeView(mCurrentView);
-        }
-
-        mInAnimation.setAnimationListener(this);
-
-        RelativeLayout.LayoutParams lp =
-            new RelativeLayout.LayoutParams(LayoutParams.FILL_PARENT, LayoutParams.FILL_PARENT);
-
-        // We must call setMax() first because it doesn't redraw the progress
-        // bar.
-
-        // UnComment to make progress bar work.
-        // WARNING: will currently slow large forms considerably
-        // TODO: make the progress bar fast. Must be done in javarosa.
-        // mProgressBar.setMax(mFormEntryModel.getTotalRelevantQuestionCount());
-        // mProgressBar.setProgress(mFormEntryModel.getCompletedRelevantQuestionCount());
-        // lp.addRule(RelativeLayout.ABOVE, R.id.progressbar);
-
-        mCurrentView = next;
-        mRelativeLayout.addView(mCurrentView, lp);
-
-        mCurrentView.startAnimation(mInAnimation);
-        if (mCurrentView instanceof QuestionView
-                && !mFormEntryModel.getQuestionPrompt().isReadOnly())
-            ((QuestionView) mCurrentView).setFocus(this);
-        else {
-            InputMethodManager inputManager =
-                (InputMethodManager) getSystemService(Context.INPUT_METHOD_SERVICE);
-            inputManager.hideSoftInputFromWindow(mCurrentView.getWindowToken(), 0);
-        }
-    }
-
-
-    // TODO: use managed dialogs when the bugs are fixed
-    /*
-     * Ideally, we'd like to use Android to manage dialogs with onCreateDialog() and
-     * onPrepareDialog(), but dialogs with dynamic content are broken in 1.5 (cupcake). We do use
-     * managed dialogs for our static loading ProgressDialog. The main issue we noticed and are
-     * waiting to see fixed is: onPrepareDialog() is not called after a screen orientation change.
-     * http://code.google.com/p/android/issues/detail?id=1639
-     */
-
-    public void createLocationDialog() {
-        mProgressDialog = new ProgressDialog(this);
-        mProgressDialog.setIcon(android.R.drawable.ic_dialog_info);
-        DialogInterface.OnClickListener geopointButtonListener =
-            new DialogInterface.OnClickListener() {
-                public void onClick(DialogInterface dialog, int which) {
-                    // TODO: what?
-                    Log.i("yaw", "inside form entry cancel button");
-                }
-            };
-        mProgressDialog.setCancelable(false);
-        mProgressDialog.setIndeterminate(true);
-        mProgressDialog.setTitle(getString(R.string.getting_location));
-        mProgressDialog.setMessage(getString(R.string.please_wait));
-        mProgressDialog.setButton(getString(R.string.cancel_location), geopointButtonListener);
-        mProgressDialog.setButton2(getString(R.string.accept_location), geopointButtonListener);
-        mProgressDialog.show();
-    }
-
-
-    /**
-     * Creates and displays a dialog displaying the violated constraint.
-     */
-    private void createConstraintToast(String constraintText, int saveStatus) {
-        switch (saveStatus) {
-            case FormEntryController.ANSWER_CONSTRAINT_VIOLATED:
-                if (constraintText == null) {
-                    constraintText = getString(R.string.invalid_answer_error);
-                }
-                break;
-            case FormEntryController.ANSWER_REQUIRED_BUT_EMPTY:
-                constraintText = getString(R.string.required_answer_error);
-                break;
-        }
-
-        showCustomToast(constraintText);
-        mBeenSwiped = false;
-    }
-
-
-    private void showCustomToast(String message) {
-        LayoutInflater inflater =
-            (LayoutInflater) getSystemService(Context.LAYOUT_INFLATER_SERVICE);
-
-        View view = inflater.inflate(R.layout.toast_view, null);
-
-        // set the text in the view
-        TextView tv = (TextView) view.findViewById(R.id.message);
-        tv.setText(message);
-
-        Toast t = new Toast(this);
-        t.setView(view);
-        t.setDuration(Toast.LENGTH_SHORT);
-        t.setGravity(Gravity.CENTER, 0, 0);
-        t.show();
-    }
-
-
-    /**
-     * Creates and displays a dialog asking the user if they'd like to create a repeat of the
-     * current group.
-     */
-    private void createRepeatDialog() {
-        mAlertDialog = new AlertDialog.Builder(this).create();
-        mAlertDialog.setIcon(android.R.drawable.ic_dialog_info);
-        DialogInterface.OnClickListener repeatListener = new DialogInterface.OnClickListener() {
-            public void onClick(DialogInterface dialog, int i) {
-                switch (i) {
-                    case DialogInterface.BUTTON1: // yes, repeat
-                        mFormEntryController.newRepeat();
-                        showNextView();
-                        break;
-                    case DialogInterface.BUTTON2: // no, no repeat
-                        showNextView();
-                        break;
-                }
-            }
-        };
-        if (getLastRepeatCount(getGroupsForCurrentIndex()) > 0) {
-            mAlertDialog.setTitle(getString(R.string.leaving_repeat_ask));
-            mAlertDialog.setMessage(getString(R.string.add_another_repeat,
-                getLastGroupText(getGroupsForCurrentIndex())));
-            mAlertDialog.setButton(getString(R.string.add_another), repeatListener);
-            mAlertDialog.setButton2(getString(R.string.leave_repeat_yes), repeatListener);
-
-        } else {
-            mAlertDialog.setTitle(getString(R.string.entering_repeat_ask));
-            mAlertDialog.setMessage(getString(R.string.add_repeat,
-                getLastGroupText(getGroupsForCurrentIndex())));
-            mAlertDialog.setButton(getString(R.string.entering_repeat), repeatListener);
-            mAlertDialog.setButton2(getString(R.string.add_repeat_no), repeatListener);
-        }
-        mAlertDialog.setCancelable(false);
-        mAlertDialog.show();
-        mBeenSwiped = false;
-    }
-
-
-    /**
-     * Creates and displays dialog with the given errorMsg.
-     */
-    private void createErrorDialog(String errorMsg, final boolean shouldExit) {
-        mAlertDialog = new AlertDialog.Builder(this).create();
-        mAlertDialog.setIcon(android.R.drawable.ic_dialog_info);
-        mAlertDialog.setMessage(errorMsg);
-        DialogInterface.OnClickListener errorListener = new DialogInterface.OnClickListener() {
-            public void onClick(DialogInterface dialog, int i) {
-                switch (i) {
-                    case DialogInterface.BUTTON1:
-                        if (shouldExit) {
-                            finish();
-                        }
-                        break;
-                }
-            }
-        };
-        mAlertDialog.setCancelable(false);
-        mAlertDialog.setButton(getString(R.string.ok), errorListener);
-        mAlertDialog.show();
-    }
-
-
-    /**
-     * Creates a confirm/cancel dialog for deleting repeats.
-     */
-    private void createDeleteRepeatConfirmDialog() {
-        mAlertDialog = new AlertDialog.Builder(this).create();
-        mAlertDialog.setIcon(android.R.drawable.ic_dialog_alert);
-        String name = getLastRepeatedGroupName(getGroupsForCurrentIndex());
-        int repeatcount = getLastRepeatedGroupRepeatCount(getGroupsForCurrentIndex());
-        if (repeatcount != -1) {
-            name += " (" + (repeatcount + 1) + ")";
-        }
-        mAlertDialog.setTitle(getString(R.string.delete_repeat_ask));
-        mAlertDialog.setMessage(getString(R.string.delete_repeat_confirm, name));
-        DialogInterface.OnClickListener quitListener = new DialogInterface.OnClickListener() {
-            public void onClick(DialogInterface dialog, int i) {
-                switch (i) {
-                    case DialogInterface.BUTTON1: // yes
-                        FormIndex validIndex = mFormEntryController.deleteRepeat();
-                        mFormEntryController.jumpToIndex(validIndex);
-                        showPreviousView();
-                        break;
-                    case DialogInterface.BUTTON2: // no
-                        break;
-                }
-            }
-        };
-        mAlertDialog.setCancelable(false);
-        mAlertDialog.setButton(getString(R.string.discard_group), quitListener);
-        mAlertDialog.setButton2(getString(R.string.delete_repeat_no), quitListener);
-        mAlertDialog.show();
-    }
-
-
-    /**
-     * Called during a 'save and exit' command. The form is not 'done' here.
-     */
-    private boolean saveDataToDisk(boolean exit) {
-        // save current answer
-        if (!saveCurrentAnswer(true)) {
-            Toast.makeText(getApplicationContext(), getString(R.string.data_saved_error),
-                Toast.LENGTH_SHORT).show();
-            return false;
-        }
-
-        mSaveToDiskTask = new SaveToDiskTask();
-        mSaveToDiskTask.setFormSavedListener(this);
-
-        // TODO remove completion option from db
-        // TODO move to constructor <--? No. the mInstancePath isn't set until
-        // the form loads.
-        // TODO remove context
-        mSaveToDiskTask.setExportVars(mInstancePath, getApplicationContext(), exit);
-        mSaveToDiskTask.execute();
-        showDialog(SAVING_DIALOG);
-
-        return true;
-    }
-
-
-    private void createQuitDialog() {
-        String[] items =
-            {
-                    getString(R.string.do_not_save), getString(R.string.quit_entry),
-                    getString(R.string.do_not_exit)
-            };
-
-        mAlertDialog =
-            new AlertDialog.Builder(this).setIcon(android.R.drawable.ic_dialog_alert).setTitle(
-                getString(R.string.quit_application)).setItems(items,
-                new DialogInterface.OnClickListener() {
-                    public void onClick(DialogInterface dialog, int which) {
-                        switch (which) {
-                            case 0: // discard changes and exit
-                                FileDbAdapter fda = new FileDbAdapter();
-                                fda.open();
-                                Cursor c = fda.fetchFilesByPath(mInstancePath, null);
-                                if (c != null && c.getCount() > 0) {
-                                    Log.i(t, "prevously saved");
-                                } else {
-                                    // not previously saved, cleaning up
-                                    String instanceFolder =
-                                        mInstancePath.substring(0,
-                                            mInstancePath.lastIndexOf("/") + 1);
-
-                                    String[] projection = {
-                                        Images.ImageColumns._ID
-                                    };
-                                    Cursor ci =
-                                        getContentResolver().query(
-                                            Images.Media.EXTERNAL_CONTENT_URI, projection,
-                                            "_data like '%" + instanceFolder + "%'", null, null);
-                                    int del = 0;
-                                    if (ci.getCount() > 0) {
-                                        while (ci.moveToNext()) {
-                                            String id =
-                                                ci.getString(ci
-                                                        .getColumnIndex(Images.ImageColumns._ID));
-
-                                            Log.i(t, "attempting to delete unused image: "
-                                                    + Uri.withAppendedPath(
-                                                        Images.Media.EXTERNAL_CONTENT_URI, id));
-                                            del +=
-                                                getContentResolver().delete(
-                                                    Uri.withAppendedPath(
-                                                        Images.Media.EXTERNAL_CONTENT_URI, id),
-                                                    null, null);
-                                        }
-                                    }
-                                    if (c != null) {
-                                        c.close();
-                                    }
-                                    ci.close();
-
-                                    Log.i(t, "Deleted " + del + " images from content provider");
-                                    FileUtils.deleteFolder(instanceFolder);
-                                }
-                                // clean up cursor
-                                if (c != null) {
-                                    c.close();
-                                }
-
-                                fda.close();
-                                finish();
-                                break;
-
-                            case 1: // save and exit
-                                saveDataToDisk(true);
-                                break;
-
-                            case 2:// do nothing
-                                break;
-
-                        }
-                    }
-                }).create();
-        mAlertDialog.show();
-    }
-
-
-    // /**
-    // * Confirm quit dialog
-    // */
-    // private void createQuitDialog() {
-    // mAlertDialog = new AlertDialog.Builder(this).create();
-    // mAlertDialog.setIcon(android.R.drawable.ic_dialog_alert);
-    // mAlertDialog.setTitle(getString(R.string.quit_application));
-    // mAlertDialog.setMessage(getString(R.string.entry_exit_confirm));
-    // DialogInterface.OnClickListener quitListener = new
-    // DialogInterface.OnClickListener() {
-    //
-    // public void onClick(DialogInterface dialog, int i) {
-    // switch (i) {
-    //                
-    // case DialogInterface.BUTTON1: // no
-    // saveDataToDisk();
-    // finish();
-    // break;
-    //                
-    // case DialogInterface.BUTTON3: // yes
-    // FileDbAdapter fda = new FileDbAdapter(FormEntryActivity.this);
-    // fda.open();
-    // Cursor c = fda.fetchFilesByPath(mInstancePath, null);
-    // if (c != null && c.getCount() > 0) {
-    // Log.i(t, "prevously saved");
-    // } else {
-    // // not previously saved, cleaning up
-    // String instanceFolder =
-    // mInstancePath.substring(0, mInstancePath.lastIndexOf("/") + 1);
-    //
-    // String[] projection = {Images.ImageColumns._ID};
-    // Cursor ci =
-    // getContentResolver().query(Images.Media.EXTERNAL_CONTENT_URI,
-    // projection, "_data like '%" + instanceFolder + "%'",
-    // null, null);
-    // int del = 0;
-    // if (ci.getCount() > 0) {
-    // while (ci.moveToNext()) {
-    // String id =
-    // ci
-    // .getString(ci
-    // .getColumnIndex(Images.ImageColumns._ID));
-    //
-    // Log.i(t, "attempting to delete unused image: "
-    // + Uri.withAppendedPath(
-    // Images.Media.EXTERNAL_CONTENT_URI, id));
-    // del +=
-    // getContentResolver().delete(
-    // Uri.withAppendedPath(
-    // Images.Media.EXTERNAL_CONTENT_URI, id),
-    // null, null);
-    // }
-    // }
-    // c.close();
-    // ci.close();
-    //
-    // Log.i(t, "Deleted " + del + " images from content provider");
-    // FileUtils.deleteFolder(instanceFolder);
-    // }
-    // // clean up cursor
-    // if (c != null) {
-    // c.close();
-    // }
-    //
-    // fda.close();
-    // finish();
-    // break;
-    // case DialogInterface.BUTTON2: // no
-    // break;
-    // }
-    // }
-    // };
-    // mAlertDialog.setCancelable(false);
-    // mAlertDialog.setButton(getString(R.string.save_exit), quitListener);
-    // mAlertDialog.setButton2(getString(R.string.continue_form), quitListener);
-    // mAlertDialog.setButton3(getString(R.string.do_not_save), quitListener);
-    //
-    // mAlertDialog.show();
-    // }
-
-    /**
-     * Confirm clear dialog
-     */
-    private void createClearDialog() {
-        mAlertDialog = new AlertDialog.Builder(this).create();
-        mAlertDialog.setIcon(android.R.drawable.ic_dialog_alert);
-
-        mAlertDialog.setTitle(getString(R.string.clear_answer_ask));
-
-        String question = mFormEntryModel.getQuestionPrompt().getLongText();
-        if (question.length() > 50) {
-            question = question.substring(0, 50) + "...";
-        }
-
-        mAlertDialog.setMessage(getString(R.string.clearanswer_confirm, question));
-
-        DialogInterface.OnClickListener quitListener = new DialogInterface.OnClickListener() {
-
-            public void onClick(DialogInterface dialog, int i) {
-                switch (i) {
-                    case DialogInterface.BUTTON1: // yes
-                        clearCurrentAnswer();
-                        saveCurrentAnswer(false);
-                        break;
-                    case DialogInterface.BUTTON2: // no
-                        break;
-                }
-            }
-        };
-        mAlertDialog.setCancelable(false);
-        mAlertDialog.setButton(getString(R.string.discard_answer), quitListener);
-        mAlertDialog.setButton2(getString(R.string.clear_answer_no), quitListener);
-        mAlertDialog.show();
-    }
-
-
-    /**
-     * Creates and displays a dialog allowing the user to set the language for the form.
-     */
-    private void createLanguageDialog() {
-        final String[] languages = mFormEntryModel.getLanguages();
-        int selected = -1;
-        if (languages != null) {
-            String language = mFormEntryModel.getLanguage();
-            for (int i = 0; i < languages.length; i++) {
-                if (language.equals(languages[i])) {
-                    selected = i;
-                }
-            }
-        }
-        mAlertDialog =
-            new AlertDialog.Builder(this).setSingleChoiceItems(languages, selected,
-                new DialogInterface.OnClickListener() {
-                    public void onClick(DialogInterface dialog, int whichButton) {
-                        mFormEntryController.setLanguage(languages[whichButton]);
-                        dialog.dismiss();
-                        if (currentPromptIsQuestion()) {
-                            saveCurrentAnswer(false);
-                        }
-                        refreshCurrentView();
-                    }
-                }).setTitle(getString(R.string.change_language)).setNegativeButton(
-                getString(R.string.do_not_change), new DialogInterface.OnClickListener() {
-                    public void onClick(DialogInterface dialog, int whichButton) {
-                    }
-                }).create();
-        mAlertDialog.show();
-    }
-
-
-    /*
-     * (non-Javadoc)
-     * 
-     * @see android.app.Activity#onCreateDialog(int)
-     */
-    @Override
-    protected Dialog onCreateDialog(int id) {
-        switch (id) {
-            case PROGRESS_DIALOG:
-                mProgressDialog = new ProgressDialog(this);
-                DialogInterface.OnClickListener loadingButtonListener =
-                    new DialogInterface.OnClickListener() {
-                        public void onClick(DialogInterface dialog, int which) {
-                            dialog.dismiss();
-                            mFormLoaderTask.setFormLoaderListener(null);
-                            mFormLoaderTask.cancel(true);
-                            finish();
-                        }
-                    };
-                mProgressDialog.setIcon(android.R.drawable.ic_dialog_info);
-                mProgressDialog.setTitle(getString(R.string.loading_form));
-                mProgressDialog.setMessage(getString(R.string.please_wait));
-                mProgressDialog.setIndeterminate(true);
-                mProgressDialog.setCancelable(false);
-                mProgressDialog.setButton(getString(R.string.cancel_loading_form),
-                    loadingButtonListener);
-                return mProgressDialog;
-            case SAVING_DIALOG:
-                mProgressDialog = new ProgressDialog(this);
-                DialogInterface.OnClickListener savingButtonListener =
-                    new DialogInterface.OnClickListener() {
-                        public void onClick(DialogInterface dialog, int which) {
-                            dialog.dismiss();
-                            mSaveToDiskTask.setFormSavedListener(null);
-                            mSaveToDiskTask.cancel(true);
-                        }
-                    };
-                mProgressDialog.setIcon(android.R.drawable.ic_dialog_info);
-                mProgressDialog.setTitle(getString(R.string.saving_form));
-                mProgressDialog.setMessage(getString(R.string.please_wait));
-                mProgressDialog.setIndeterminate(true);
-                mProgressDialog.setCancelable(false);
-                mProgressDialog.setButton(getString(R.string.cancel), savingButtonListener);
-                mProgressDialog.setButton(getString(R.string.cancel_saving_form),
-                    savingButtonListener);
-                return mProgressDialog;
-
-        }
-        return null;
-    }
-
-
-    /**
-     * Dismiss any showing dialogs that we manage.
-     */
-    private void dismissDialogs() {
-        if (mAlertDialog != null && mAlertDialog.isShowing()) {
-            mAlertDialog.dismiss();
-        }
-    }
-
-
-    /*
-     * (non-Javadoc)
-     * 
-     * @see android.app.Activity#onPause()
-     */
-    @Override
-    protected void onPause() {
-        dismissDialogs();
-        super.onPause();
-    }
-
-
-    /*
-     * (non-Javadoc)
-     * 
-     * @see android.app.Activity#onResume()
-     */
-    @Override
-    protected void onResume() {
-        if (mFormLoaderTask != null) {
-            mFormLoaderTask.setFormLoaderListener(this);
-            if (mFormLoaderTask.getStatus() == AsyncTask.Status.FINISHED) {
-                dismissDialog(PROGRESS_DIALOG);
-                refreshCurrentView();
-            }
-        }
-        if (mSaveToDiskTask != null) {
-            mSaveToDiskTask.setFormSavedListener(this);
-        }
-        super.onResume();
-    }
-
-
-    /*
-     * (non-Javadoc)
-     * 
-     * @see android.app.Activity#onKeyDown(int, android.view.KeyEvent)
-     */
-    @Override
-    public boolean onKeyDown(int keyCode, KeyEvent event) {
-        switch (keyCode) {
-            case KeyEvent.KEYCODE_BACK:
-                createQuitDialog();
-                return true;
-            case KeyEvent.KEYCODE_DPAD_RIGHT:
-                if (event.isAltPressed() && !mBeenSwiped) {
-                    mBeenSwiped = true;
-                    showNextView();
-                    return true;
-                }
-                break;
-            case KeyEvent.KEYCODE_DPAD_LEFT:
-                if (event.isAltPressed() && !mBeenSwiped) {
-                    mBeenSwiped = true;
-                    showPreviousView();
-                    return true;
-                }
-                break;
-        }
-        return super.onKeyDown(keyCode, event);
-    }
-
-
-    /*
-     * (non-Javadoc)
-     * 
-     * @see android.app.Activity#onDestroy()
-     */
-    @Override
-    protected void onDestroy() {
-        if (mFormLoaderTask != null) {
-            mFormLoaderTask.setFormLoaderListener(null);
-            // We have to call cancel to terminate the thread, otherwise it lives on and retains the
-            // FEC in memory.
-            mFormLoaderTask.cancel(true);
-            mFormLoaderTask.destroy();
-        }
-        if (mSaveToDiskTask != null) {
-            // We have to call cancel to terminate the thread, otherwise it lives on and retains the
-            // FEC in memory.
-            mSaveToDiskTask.cancel(false);
-            mSaveToDiskTask.setFormSavedListener(null);
-        }
-        
-        super.onDestroy();
-
-    }
-
-
-    /*
-     * (non-Javadoc)
-     * 
-     * @see android.view.animation.Animation.AnimationListener#onAnimationEnd(android
-     * .view.animation.Animation)
-     */
-    public void onAnimationEnd(Animation arg0) {
-        mBeenSwiped = false;
-    }
-
-
-    /*
-     * (non-Javadoc)
-     * 
-     * @see android.view.animation.Animation.AnimationListener#onAnimationRepeat(
-     * android.view.animation.Animation)
-     */
-    public void onAnimationRepeat(Animation animation) {
-        // Added by AnimationListener interface.
-    }
-
-
-    /*
-     * (non-Javadoc)
-     * 
-     * @see android.view.animation.Animation.AnimationListener#onAnimationStart(android
-     * .view.animation.Animation)
-     */
-    public void onAnimationStart(Animation animation) {
-        // Added by AnimationListener interface.
-    }
-
-
-    /**
-     * loadingComplete() is called by FormLoaderTask once it has finished loading a form.
-     */
-    public void loadingComplete(FormEntryController fec) {
-        dismissDialog(PROGRESS_DIALOG);
-        if (fec == null) {
-            createErrorDialog(getString(R.string.load_error, mFormPath.substring(mFormPath
-                    .lastIndexOf('/') + 1)), true);
-        } else {
-            mFormEntryController = fec;
-            mFormEntryModel = fec.getModel();
-
-            // Set saved answer path
-            if (mInstancePath == null) {
-
-                // Create new answer folder.
-                String time =
-                    new SimpleDateFormat("yyyy-MM-dd_HH-mm-ss").format(Calendar.getInstance()
-                            .getTime());
-                String file =
-                    mFormPath.substring(mFormPath.lastIndexOf('/') + 1, mFormPath.lastIndexOf('.'));
-                String path = FileUtils.INSTANCES_PATH + file + "_" + time;
-                if (FileUtils.createFolder(path)) {
-                    mInstancePath = path + "/" + file + "_" + time + ".xml";
-                }
-            } else {
-                // we've just loaded a saved form, so start in the hierarchy view
-                Intent i = new Intent(this, FormHierarchyActivity.class);
-                startActivity(i);
-                return; // so we don't show the intro screen before jumping to the hierarchy
-            }
-
-            refreshCurrentView();
-        }
-    }
-
-
-    public void savingComplete(int saveStatus) {
-        dismissDialog(SAVING_DIALOG);
-        switch (saveStatus) {
-            case SaveToDiskTask.SAVED:
-                Toast.makeText(getApplicationContext(), getString(R.string.data_saved_ok),
-                    Toast.LENGTH_SHORT).show();
-                break;
-            case SaveToDiskTask.SAVED_AND_EXIT:
-                Toast.makeText(getApplicationContext(), getString(R.string.data_saved_ok),
-                    Toast.LENGTH_SHORT).show();
-                finish();
-                break;
-            case SaveToDiskTask.SAVE_ERROR:
-                Toast.makeText(getApplicationContext(), getString(R.string.data_saved_error),
-                    Toast.LENGTH_LONG).show();
-                break;
-            case FormEntryController.ANSWER_CONSTRAINT_VIOLATED:
-            case FormEntryController.ANSWER_REQUIRED_BUT_EMPTY:
-                refreshCurrentView();
-                createConstraintToast(mFormEntryModel.getQuestionPrompt().getConstraintText(),
-                    saveStatus);
-                Toast.makeText(getApplicationContext(), getString(R.string.data_saved_error),
-                    Toast.LENGTH_LONG).show();
-                break;
-        }
-    }
-
-
-    public int saveAnswer(IAnswerData answer, boolean evaluateConstraints) {
-        if (evaluateConstraints) {
-            return mFormEntryController.answerQuestion(answer);
-        } else {
-            mFormEntryController.saveAnswer(mFormEntryModel.getFormIndex(), answer);
-            return FormEntryController.ANSWER_OK;
-        }
-    }
-
-
-    private FormEntryCaption[] getGroupsForCurrentIndex() {
-        if (!(mFormEntryModel.getEvent() == FormEntryController.EVENT_QUESTION || mFormEntryModel
-                .getEvent() == FormEntryController.EVENT_PROMPT_NEW_REPEAT))
-            return null;
-
-        int lastquestion = 1;
-        if (mFormEntryModel.getEvent() == FormEntryController.EVENT_PROMPT_NEW_REPEAT)
-            lastquestion = 0;
-        FormEntryCaption[] v = mFormEntryModel.getCaptionHierarchy();
-        FormEntryCaption[] groups = new FormEntryCaption[v.length - lastquestion];
-        for (int i = 0; i < v.length - lastquestion; i++) {
-            groups[i] = v[i];
-        }
-        return groups;
-    }
-
-
-    /**
-     * Loops through the FormEntryController until a non-group event is found.
-     * 
-     * @return The event found
-     */
-    private int getNextNotGroupEvent() {
-        int event = mFormEntryController.stepToNextEvent();
-
-        while (event == FormEntryController.EVENT_GROUP
-                || event == FormEntryController.EVENT_REPEAT) {
-            event = mFormEntryController.stepToNextEvent();
-        }
-        return event;
-    }
-
-
-    /**
-     * The repeat count of closest group the prompt belongs to.
-     */
-    private int getLastRepeatCount(FormEntryCaption[] groups) {
-        // no change
-        if (getLastGroup(groups) != null) {
-            return getLastGroup(groups).getMultiplicity();
-        }
-        return -1;
-
-    }
-
-
-    /**
-     * The text of closest group the prompt belongs to.
-     */
-    private String getLastGroupText(FormEntryCaption[] groups) {
-        // no change
-        if (getLastGroup(groups) != null) {
-            return getLastGroup(groups).getLongText();
-        }
-        return null;
-    }
-
-
-    /**
-     * The closest group the prompt belongs to.
-     * 
-     * @return FormEntryCaption
-     */
-    private FormEntryCaption getLastGroup(FormEntryCaption[] groups) {
-        if (groups == null || groups.length == 0)
-            return null;
-        else
-            return groups[groups.length - 1];
-    }
-
-
-    /**
-     * The name of the closest group that repeats or null.
-     */
-    private String getLastRepeatedGroupName(FormEntryCaption[] groups) {
-        // no change
-        if (groups.length > 0) {
-            for (int i = groups.length - 1; i > -1; i--) {
-                if (groups[i].repeats()) {
-                    return groups[i].getLongText();
-                }
-            }
-        }
-        return null;
-    }
-
-
-    /**
-     * The count of the closest group that repeats or -1.
-     */
-    private int getLastRepeatedGroupRepeatCount(FormEntryCaption[] groups) {
-        if (groups.length > 0) {
-            for (int i = groups.length - 1; i > -1; i--) {
-                if (groups[i].repeats()) {
-                    return groups[i].getMultiplicity();
-
-                }
-            }
-        }
-        return -1;
-    }
-
-
-    private boolean indexContainsRepeatableGroup(FormIndex index) {
-        FormEntryCaption[] groups = mFormEntryModel.getCaptionHierarchy();
-        if (groups.length == 0) {
-            return false;
-        }
-        for (int i = 0; i < groups.length; i++) {
-            if (groups[i].repeats())
-                return true;
-        }
-        return false;
-    }
-
-}
->>>>>>> 45f18b9c
+}