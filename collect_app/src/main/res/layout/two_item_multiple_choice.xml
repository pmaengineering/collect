<?xml version="1.0" encoding="utf-8"?><!-- Copyright (C) 2009 University of Washington Licensed under the Apache
	License, Version 2.0 (the "License"); you may not use this file except in 
	compliance with the License. You may obtain a copy of the License at http://www.apache.org/licenses/LICENSE-2.0 
	Unless required by applicable law or agreed to in writing, software distributed 
	under the License is distributed on an "AS IS" BASIS, WITHOUT WARRANTIES 
	OR CONDITIONS OF ANY KIND, either express or implied. See the License for 
	the specific language governing permissions and limitations under the License. -->
<org.odk.collect.android.views.TwoItemMultipleChoiceView xmlns:android="http://schemas.android.com/apk/res/android"
    android:layout_width="fill_parent"
    android:layout_height="wrap_content"
    android:minHeight="?android:attr/listPreferredItemHeight"
    android:orientation="horizontal"
    android:paddingBottom="8dip"
    android:paddingEnd="8dip"
    android:paddingLeft="8dip"
    android:paddingRight="8dip"
    android:paddingStart="8dip"
    android:paddingTop="4dip">

    <RelativeLayout
        android:id="@+id/instance_item"
        android:layout_width="match_parent"
        android:layout_height="wrap_content"
        android:layout_above="@+id/checkbox"
        android:layout_centerHorizontal="true">

        <TextView
            android:id="@+id/text1"
            android:layout_width="fill_parent"
            android:layout_height="wrap_content"
            android:layout_alignParentLeft="true"
<<<<<<< HEAD
            android:text="@string/text1"
            android:textAppearance="?android:attr/textAppearanceLarge"/>
    <TextView
=======
            android:layout_alignParentTop="true"
            android:layout_toLeftOf="@+id/checkbox"
            android:gravity="center_vertical"
            android:text="text1"
            android:textAppearance="?android:attr/textAppearanceLarge" />

        <TextView
>>>>>>> 13f966be
            android:id="@+id/text2"
            android:layout_width="fill_parent"
            android:layout_height="wrap_content"
            android:layout_alignParentLeft="true"
<<<<<<< HEAD
            android:text="@string/text2"
            android:textAppearance="?android:attr/textAppearanceSmall"/>
	<CheckBox
		android:id="@+id/checkbox"
		android:layout_width="wrap_content"
		android:layout_height="wrap_content"
		android:layout_gravity="center_vertical"
		android:focusable="false"
		android:clickable="false"
		android:layout_centerVertical="true"
		android:layout_alignParentRight="true" />
=======
            android:layout_below="@+id/text1"
            android:layout_toLeftOf="@+id/checkbox"
            android:gravity="center_vertical"
            android:text="text2"
            android:textAppearance="?android:attr/textAppearanceSmall" />

        <CheckBox
            android:id="@+id/checkbox"
            android:layout_width="wrap_content"
            android:layout_height="wrap_content"
            android:layout_alignParentRight="true"
            android:layout_centerVertical="true"
            android:layout_gravity="center_vertical"
            android:clickable="false"
            android:focusable="false" />
    </RelativeLayout>
>>>>>>> 13f966be
</org.odk.collect.android.views.TwoItemMultipleChoiceView><|MERGE_RESOLUTION|>--- conflicted
+++ resolved
@@ -29,40 +29,21 @@
             android:layout_width="fill_parent"
             android:layout_height="wrap_content"
             android:layout_alignParentLeft="true"
-<<<<<<< HEAD
-            android:text="@string/text1"
-            android:textAppearance="?android:attr/textAppearanceLarge"/>
-    <TextView
-=======
             android:layout_alignParentTop="true"
             android:layout_toLeftOf="@+id/checkbox"
             android:gravity="center_vertical"
-            android:text="text1"
+            android:text="@string/text1"
             android:textAppearance="?android:attr/textAppearanceLarge" />
 
         <TextView
->>>>>>> 13f966be
             android:id="@+id/text2"
             android:layout_width="fill_parent"
             android:layout_height="wrap_content"
             android:layout_alignParentLeft="true"
-<<<<<<< HEAD
-            android:text="@string/text2"
-            android:textAppearance="?android:attr/textAppearanceSmall"/>
-	<CheckBox
-		android:id="@+id/checkbox"
-		android:layout_width="wrap_content"
-		android:layout_height="wrap_content"
-		android:layout_gravity="center_vertical"
-		android:focusable="false"
-		android:clickable="false"
-		android:layout_centerVertical="true"
-		android:layout_alignParentRight="true" />
-=======
             android:layout_below="@+id/text1"
             android:layout_toLeftOf="@+id/checkbox"
             android:gravity="center_vertical"
-            android:text="text2"
+            android:text="@string/text2"
             android:textAppearance="?android:attr/textAppearanceSmall" />
 
         <CheckBox
@@ -75,5 +56,4 @@
             android:clickable="false"
             android:focusable="false" />
     </RelativeLayout>
->>>>>>> 13f966be
 </org.odk.collect.android.views.TwoItemMultipleChoiceView>