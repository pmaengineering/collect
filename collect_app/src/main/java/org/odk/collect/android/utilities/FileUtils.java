/*
 * Copyright (C) 2017 University of Washington
 *
 * Licensed under the Apache License, Version 2.0 (the "License"); you may not use this file except
 * in compliance with the License. You may obtain a copy of the License at
 *
 * http://www.apache.org/licenses/LICENSE-2.0
 *
 * Unless required by applicable law or agreed to in writing, software distributed under the License
 * is distributed on an "AS IS" BASIS, WITHOUT WARRANTIES OR CONDITIONS OF ANY KIND, either express
 * or implied. See the License for the specific language governing permissions and limitations under
 * the License.
 */

package org.odk.collect.android.utilities;

import android.graphics.Bitmap;
import android.graphics.BitmapFactory;

import org.apache.commons.io.IOUtils;
import org.javarosa.xform.parse.XFormParser;
import org.kxml2.kdom.Document;
import org.kxml2.kdom.Element;
import org.kxml2.kdom.Node;
import org.odk.collect.android.R;
import org.odk.collect.android.application.Collect;

import java.io.File;
import java.io.FileInputStream;
import java.io.FileNotFoundException;
import java.io.FileOutputStream;
import java.io.IOException;
import java.io.InputStream;
import java.io.InputStreamReader;
import java.io.UnsupportedEncodingException;
import java.math.BigInteger;
import java.net.FileNameMap;
import java.net.URLConnection;
import java.nio.channels.FileChannel;
import java.security.MessageDigest;
import java.security.NoSuchAlgorithmException;
import java.util.HashMap;

import timber.log.Timber;

/**
 * Static methods used for common file operations.
 *
 * @author Carl Hartung (carlhartung@gmail.com)
 */
public class FileUtils {

    // Used to validate and display valid form names.
    public static final String VALID_FILENAME = "[ _\\-A-Za-z0-9]*.x[ht]*ml";
    public static final String FORMID = "formid";
    public static final String VERSION = "version"; // arbitrary string in OpenRosa 1.0
    public static final String TITLE = "title";
    public static final String SUBMISSIONURI = "submission";
    public static final String BASE64_RSA_PUBLIC_KEY = "base64RsaPublicKey";
<<<<<<< HEAD
    static int bufSize = 16 * 1024; // May be set by unit test

    private FileUtils() {
    }
=======
    public static final String AUTO_DELETE = "autoDelete";
    public static final String AUTO_SUBMIT = "autoSubmit";
>>>>>>> f8dd3949

    public static String getMimeType(String fileUrl) throws IOException {
        FileNameMap fileNameMap = URLConnection.getFileNameMap();
        return fileNameMap.getContentTypeFor(fileUrl);
    }

    public static boolean createFolder(String path) {
        boolean made = true;
        File dir = new File(path);
        if (!dir.exists()) {
            made = dir.mkdirs();
        }
        return made;
    }

    public static byte[] getFileAsBytes(File file) {
        byte[] bytes = null;
        InputStream is = null;
        try {
            is = new FileInputStream(file);

            // Get the size of the file
            long length = file.length();
            if (length > Integer.MAX_VALUE) {
                Timber.e("File %s is too large", file.getName());
                return null;
            }

            // Create the byte array to hold the data
            bytes = new byte[(int) length];

            // Read in the bytes
            int offset = 0;
            int read = 0;
            try {
                while (offset < bytes.length && read >= 0) {
                    read = is.read(bytes, offset, bytes.length - offset);
                    offset += read;
                }
            } catch (IOException e) {
                Timber.e(e, "Cannot read file %s", file.getName());
                return null;
            }

            // Ensure all the bytes have been read in
            if (offset < bytes.length) {
                try {
                    throw new IOException("Could not completely read file " + file.getName());
                } catch (IOException e) {
                    Timber.e(e);
                    return null;
                }
            }

            return bytes;

        } catch (FileNotFoundException e) {
            Timber.e(e, "Cannot find file %s", file.getName());
            return null;

        } finally {
            // Close the input stream
            try {
                is.close();
            } catch (IOException e) {
                Timber.e(e, "Cannot close input stream for file %s", file.getName());
                return null;
            }
        }
    }

    public static String getMd5Hash(File file) {
        final InputStream is;
        try {
            is = new FileInputStream(file);

        } catch (FileNotFoundException e) {
            Timber.e(e, "Cache file %s not found", file.getAbsolutePath());
            return null;

        }

        return getMd5Hash(is);
    }

    public static String getMd5Hash(InputStream is) {
        try {
            MessageDigest md = MessageDigest.getInstance("MD5");
            final byte[] buffer = new byte[bufSize];

            while (true) {
                int result = is.read(buffer, 0, bufSize);
                if (result == -1) {
                    break;
                }
                md.update(buffer, 0, result);
            }

            String md5 = new BigInteger(1, md.digest()).toString(16);
            while (md5.length() < 32) {
                md5 = "0" + md5;
            }

            is.close();
            return md5;

        } catch (NoSuchAlgorithmException e) {
            Timber.e(e);
            return null;

        } catch (IOException e) {
            Timber.e(e, "Problem reading file.");
            return null;
        }
    }


    public static Bitmap getBitmapScaledToDisplay(File f, int screenHeight, int screenWidth) {
        // Determine image size of f
        BitmapFactory.Options o = new BitmapFactory.Options();
        o.inJustDecodeBounds = true;
        getBitmap(f.getAbsolutePath(), o);

        int heightScale = o.outHeight / screenHeight;
        int widthScale = o.outWidth / screenWidth;

        // Powers of 2 work faster, sometimes, according to the doc.
        // We're just doing closest size that still fills the screen.
        int scale = Math.max(widthScale, heightScale);

        // get bitmap with scale ( < 1 is the same as 1)
        BitmapFactory.Options options = new BitmapFactory.Options();
        options.inInputShareable = true;
        options.inPurgeable = true;
        options.inSampleSize = scale;
        Bitmap b = getBitmap(f.getAbsolutePath(), options);
        if (b != null) {
            Timber.i("Screen is %dx%d.  Image has been scaled down by %d to %dx%d",
                    screenHeight, screenWidth, scale, b.getHeight(), b.getWidth());
        }
        return b;
    }

    /**
     * With this method we do not care about efficient decoding and focus
     * more on a precise scaling to maximize use of space on the screen
     */
    public static Bitmap getBitmapAccuratelyScaledToDisplay(File f, int screenHeight,
                                                            int screenWidth) {
        // Determine image size of f
        BitmapFactory.Options o = new BitmapFactory.Options();
        o.inJustDecodeBounds = true;
        getBitmap(f.getAbsolutePath(), o);

        // Load full size bitmap image
        BitmapFactory.Options options = new BitmapFactory.Options();
        options.inInputShareable = true;
        options.inPurgeable = true;
        Bitmap bitmap = getBitmap(f.getAbsolutePath(), options);

        // Figure out scale
        double heightScale = ((double) (o.outHeight)) / screenHeight;
        double widthScale = ((double) o.outWidth) / screenWidth;
        double scale = Math.max(widthScale, heightScale);

        double newHeight = Math.ceil(o.outHeight / scale);
        double newWidth = Math.ceil(o.outWidth / scale);

        bitmap = Bitmap.createScaledBitmap(bitmap, (int) newWidth, (int) newHeight, false);

        if (bitmap != null) {
            Timber.i("Screen is %dx%d.  Image has been scaled down by %f to %dx%d",
                    screenHeight, screenWidth, scale, bitmap.getHeight(), bitmap.getWidth());
        }

        return bitmap;
    }


    public static String copyFile(File sourceFile, File destFile) {
        if (sourceFile.exists()) {
            String errorMessage = actualCopy(sourceFile, destFile);
            if (errorMessage != null) {
                try {
                    Thread.sleep(500);
                    Timber.e("Retrying to copy the file after 500ms: %s",
                            sourceFile.getAbsolutePath());
                    errorMessage = actualCopy(sourceFile, destFile);
                } catch (InterruptedException e) {
                    Timber.e(e);
                }
            }
            return errorMessage;
        } else {
            String msg = "Source file does not exist: " + sourceFile.getAbsolutePath();
            Timber.e(msg);
            return msg;
        }
    }

    private static String actualCopy(File sourceFile, File destFile) {
        FileInputStream fileInputStream = null;
        FileOutputStream fileOutputStream = null;
        FileChannel src = null;
        FileChannel dst = null;
        try {
            fileInputStream = new FileInputStream(sourceFile);
            src = fileInputStream.getChannel();
            fileOutputStream = new FileOutputStream(destFile);
            dst = fileOutputStream.getChannel();
            dst.transferFrom(src, 0, src.size());
            dst.force(true);
            return null;
        } catch (Exception e) {
            if (e instanceof FileNotFoundException) {
                Timber.e(e, "FileNotFoundException while copying file");
            } else if (e instanceof IOException) {
                Timber.e(e, "IOException while copying file");
            } else {
                Timber.e(e, "Exception while copying file");
            }
            return e.getMessage();
        } finally {
            IOUtils.closeQuietly(fileInputStream);
            IOUtils.closeQuietly(fileOutputStream);
            IOUtils.closeQuietly(src);
            IOUtils.closeQuietly(dst);
        }
    }

    public static HashMap<String, String> parseXML(File xmlFile) {
        final HashMap<String, String> fields = new HashMap<String, String>();
        final InputStream is;
        try {
            is = new FileInputStream(xmlFile);
        } catch (FileNotFoundException e1) {
            Timber.e(e1);
            throw new IllegalStateException(e1);
        }

        InputStreamReader isr;
        try {
            isr = new InputStreamReader(is, "UTF-8");
        } catch (UnsupportedEncodingException uee) {
            Timber.w(uee, "Trying default encoding as UTF 8 encoding unavailable");
            isr = new InputStreamReader(is);
        }

        final Document doc;
        try {
            doc = XFormParser.getXMLDocument(isr);
        } catch (IOException e) {
            Timber.e(e, "Unable to parse XML document %s", xmlFile.getAbsolutePath());
            throw new IllegalStateException("Unable to parse XML document", e);
        } finally {
            try {
                isr.close();
            } catch (IOException e) {
                Timber.w("%s error closing from reader", xmlFile.getAbsolutePath());
            }
        }

        final String xforms = "http://www.w3.org/2002/xforms";
        final String html = doc.getRootElement().getNamespace();

        final Element head = doc.getRootElement().getElement(html, "head");
        final Element title = head.getElement(html, "title");
        if (title != null) {
            fields.put(TITLE, XFormParser.getXMLText(title, true));
        }

        final Element model = getChildElement(head, "model");
        Element cur = getChildElement(model, "instance");

        final int idx = cur.getChildCount();
        int i;
        for (i = 0; i < idx; ++i) {
            if (cur.isText(i)) {
                continue;
            }
            if (cur.getType(i) == Node.ELEMENT) {
                break;
            }
        }

        if (i < idx) {
            cur = cur.getElement(i); // this is the first data element
            final String id = cur.getAttributeValue(null, "id");

            final String version = cur.getAttributeValue(null, "version");
            final String uiVersion = cur.getAttributeValue(null, "uiVersion");
            if (uiVersion != null) {
                // pre-OpenRosa 1.0 variant of spec
                Timber.e("Obsolete use of uiVersion -- IGNORED -- only using version: %s",
                        version);
            }

            fields.put(FORMID, (id == null) ? cur.getNamespace() : id);
            fields.put(VERSION, (version == null) ? null : version);
        } else {
            throw new IllegalStateException(xmlFile.getAbsolutePath() + " could not be parsed");
        }
        try {
            final Element submission = model.getElement(xforms, "submission");
            final String base64RsaPublicKey = submission.getAttributeValue(null, "base64RsaPublicKey");
            final String autoDelete = submission.getAttributeValue(null, "auto-delete");
            final String autoSubmit = submission.getAttributeValue(null, "auto-submit");
            fields.put(SUBMISSIONURI, submission.getAttributeValue(null, "action"));
            fields.put(BASE64_RSA_PUBLIC_KEY,
                    (base64RsaPublicKey == null || base64RsaPublicKey.trim().length() == 0)
                            ? null : base64RsaPublicKey.trim());
            fields.put(AUTO_DELETE, autoDelete);
            fields.put(AUTO_SUBMIT, autoSubmit);
        } catch (Exception e) {
            Timber.i("XML file %s does not have a submission element", xmlFile.getAbsolutePath());
            // and that's totally fine.
        }

        return fields;
    }

    // needed because element.getelement fails when there are attributes
    private static Element getChildElement(Element parent, String childName) {
        Element e = null;
        int c = parent.getChildCount();
        int i = 0;
        for (i = 0; i < c; i++) {
            if (parent.getType(i) == Node.ELEMENT) {
                if (parent.getElement(i).getName().equalsIgnoreCase(childName)) {
                    return parent.getElement(i);
                }
            }
        }
        return e;
    }

    public static void deleteAndReport(File file) {
        if (file != null && file.exists()) {
            // remove garbage
            if (!file.delete()) {
                Timber.w("%s will be deleted upon exit.", file.getAbsolutePath());
                file.deleteOnExit();
            } else {
                Timber.w("%s has been deleted.", file.getAbsolutePath());
            }
        }
    }

    public static String constructMediaPath(String formFilePath) {
        String pathNoExtension = formFilePath.substring(0, formFilePath.lastIndexOf('.'));
        return pathNoExtension + "-media";
    }

    /**
     * @param mediaDir the media folder
     */
    public static void checkMediaPath(File mediaDir) {
        if (mediaDir.exists() && mediaDir.isFile()) {
            Timber.e("The media folder is already there and it is a FILE!! We will need to delete "
                    + "it and create a folder instead");
            boolean deleted = mediaDir.delete();
            if (!deleted) {
                throw new RuntimeException(
                        Collect.getInstance().getString(R.string.fs_delete_media_path_if_file_error,
                                mediaDir.getAbsolutePath()));
            }
        }

        // the directory case
        boolean createdOrExisted = createFolder(mediaDir.getAbsolutePath());
        if (!createdOrExisted) {
            throw new RuntimeException(
                    Collect.getInstance().getString(R.string.fs_create_media_folder_error,
                            mediaDir.getAbsolutePath()));
        }
    }

    public static void purgeMediaPath(String mediaPath) {
        File tempMediaFolder = new File(mediaPath);
        File[] tempMediaFiles = tempMediaFolder.listFiles();
        if (tempMediaFiles == null || tempMediaFiles.length == 0) {
            deleteAndReport(tempMediaFolder);
        } else {
            for (File tempMediaFile : tempMediaFiles) {
                deleteAndReport(tempMediaFile);
            }
        }
    }

    public static void moveMediaFiles(String tempMediaPath, File formMediaPath) throws IOException {
        File tempMediaFolder = new File(tempMediaPath);
        File[] mediaFiles = tempMediaFolder.listFiles();
        if (mediaFiles == null || mediaFiles.length == 0) {
            deleteAndReport(tempMediaFolder);
        } else {
            for (File mediaFile : mediaFiles) {
                org.apache.commons.io.FileUtils.moveFileToDirectory(mediaFile, formMediaPath, true);
            }
            deleteAndReport(tempMediaFolder);
        }
    }

    public static void saveBitmapToFile(Bitmap bitmap, String path) {
        FileOutputStream out = null;
        try {
            out = new FileOutputStream(path);
            bitmap.compress(Bitmap.CompressFormat.JPEG, 100, out);
        } catch (Exception e) {
            Timber.e(e);
        } finally {
            try {
                if (out != null) {
                    out.close();
                }
            } catch (IOException e) {
                Timber.e(e);
            }
        }
    }

    /*
    This method is used to avoid OutOfMemoryError exception during loading an image.
    If the exception occurs we catch it and try to load a smaller image.
     */
    public static Bitmap getBitmap(String path, BitmapFactory.Options originalOptions) {
        BitmapFactory.Options newOptions = new BitmapFactory.Options();
        newOptions.inSampleSize = originalOptions.inSampleSize;
        if (newOptions.inSampleSize <= 0) {
            newOptions.inSampleSize = 1;
        }
        Bitmap bitmap;
        try {
            bitmap = BitmapFactory.decodeFile(path, originalOptions);
        } catch (OutOfMemoryError e) {
            Timber.i(e);
            newOptions.inSampleSize++;
            return getBitmap(path, newOptions);
        }

        return bitmap;
    }
}<|MERGE_RESOLUTION|>--- conflicted
+++ resolved
@@ -57,15 +57,12 @@
     public static final String TITLE = "title";
     public static final String SUBMISSIONURI = "submission";
     public static final String BASE64_RSA_PUBLIC_KEY = "base64RsaPublicKey";
-<<<<<<< HEAD
-    static int bufSize = 16 * 1024; // May be set by unit test
-
-    private FileUtils() {
-    }
-=======
     public static final String AUTO_DELETE = "autoDelete";
     public static final String AUTO_SUBMIT = "autoSubmit";
->>>>>>> f8dd3949
+    static int bufSize = 16 * 1024; // May be set by unit test
+
+    private FileUtils() {
+    }
 
     public static String getMimeType(String fileUrl) throws IOException {
         FileNameMap fileNameMap = URLConnection.getFileNameMap();
