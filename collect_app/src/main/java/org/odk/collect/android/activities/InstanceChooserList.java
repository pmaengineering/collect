/*
 * Copyright (C) 2009 University of Washington
 *
 * Licensed under the Apache License, Version 2.0 (the "License"); you may not use this file except
 * in compliance with the License. You may obtain a copy of the License at
 *
 * http://www.apache.org/licenses/LICENSE-2.0
 *
 * Unless required by applicable law or agreed to in writing, software distributed under the License
 * is distributed on an "AS IS" BASIS, WITHOUT WARRANTIES OR CONDITIONS OF ANY KIND, either express
 * or implied. See the License for the specific language governing permissions and limitations under
 * the License.
 */

package org.odk.collect.android.activities;

import android.app.AlertDialog;
import android.content.ContentUris;
import android.content.DialogInterface;
import android.content.Intent;
import android.database.Cursor;
import android.net.Uri;
import android.os.AsyncTask;
import android.os.Bundle;
import android.view.View;
import android.widget.AdapterView;
import android.widget.SimpleCursorAdapter;
import android.widget.TextView;

import org.odk.collect.android.R;
import org.odk.collect.android.adapters.ViewSentListAdapter;
import org.odk.collect.android.application.Collect;
import org.odk.collect.android.dao.InstancesDao;
import org.odk.collect.android.listeners.DiskSyncListener;
import org.odk.collect.android.provider.InstanceProviderAPI;
import org.odk.collect.android.provider.InstanceProviderAPI.InstanceColumns;
import org.odk.collect.android.tasks.InstanceSyncTask;
import org.odk.collect.android.utilities.ApplicationConstants;

/**
 * Responsible for displaying all the valid instances in the instance directory.
 *
 * @author Yaw Anokwa (yanokwa@gmail.com)
 * @author Carl Hartung (carlhartung@gmail.com)
 */
public class InstanceChooserList extends InstanceListActivity implements DiskSyncListener, AdapterView.OnItemClickListener {
    private static final String INSTANCE_LIST_ACTIVITY_SORTING_ORDER = "instanceListActivitySortingOrder";
    private static final String VIEW_SENT_FORM_SORTING_ORDER = "ViewSentFormSortingOrder";

    private static final boolean EXIT = true;
    private static final boolean DO_NOT_EXIT = false;
    private AlertDialog alertDialog;

    private InstanceSyncTask instanceSyncTask;

    private boolean editMode;

    @Override
    public void onCreate(Bundle savedInstanceState) {

        // must be at the beginning of any activity that can be called from an external intent
        try {
            Collect.createODKDirs();
        } catch (RuntimeException e) {
            createErrorDialog(e.getMessage(), EXIT);
            return;
        }

        setContentView(R.layout.chooser_list_layout);
        super.onCreate(savedInstanceState);

        String formMode = getIntent().getStringExtra(ApplicationConstants.BundleKeys.FORM_MODE);
        if (formMode == null || ApplicationConstants.FormModes.EDIT_SAVED.equalsIgnoreCase(formMode)) {
<<<<<<< HEAD
            mToolbar.setTitle(getString(R.string.review_data));
            mEditMode = true;
            mSortingOptions = new String[]{
=======
            setTitle(getString(R.string.review_data));
            editMode = true;
            sortingOptions = new String[]{
>>>>>>> b96ee9ce
                    getString(R.string.sort_by_name_asc), getString(R.string.sort_by_name_desc),
                    getString(R.string.sort_by_date_asc), getString(R.string.sort_by_date_desc),
                    getString(R.string.sort_by_status_asc), getString(R.string.sort_by_status_desc)
            };
        } else {
<<<<<<< HEAD
            mToolbar.setTitle(getString(R.string.view_sent_forms));
            mSortingOptions = new String[]{
=======
            setTitle(getString(R.string.view_sent_forms));
            sortingOptions = new String[]{
>>>>>>> b96ee9ce
                    getString(R.string.sort_by_name_asc), getString(R.string.sort_by_name_desc),
                    getString(R.string.sort_by_date_asc), getString(R.string.sort_by_date_desc)
            };
        }
        setupAdapter();

        instanceSyncTask = new InstanceSyncTask();
        instanceSyncTask.setDiskSyncListener(this);
        instanceSyncTask.execute();
    }

    @Override
    protected void onActivityResult(int requestCode, int resultCode, Intent intent) {
        super.onActivityResult(requestCode, resultCode, intent);
    }

    /**
     * Stores the path of selected instance in the parent class and finishes.
     */
    @Override
    public void onItemClick(AdapterView<?> parent, View view, int position, long id) {
        Cursor c = (Cursor) getListAdapter().getItem(position);
        startManagingCursor(c);
        Uri instanceUri =
                ContentUris.withAppendedId(InstanceColumns.CONTENT_URI,
                        c.getLong(c.getColumnIndex(InstanceColumns._ID)));

        Collect.getInstance().getActivityLogger().logAction(this, "onListItemClick",
                instanceUri.toString());

        if (view.findViewById(R.id.visible_off).getVisibility() != View.VISIBLE) {
            String action = getIntent().getAction();
            if (Intent.ACTION_PICK.equals(action)) {
                // caller is waiting on a picked form
                setResult(RESULT_OK, new Intent().setData(instanceUri));
            } else {
                // the form can be edited if it is incomplete or if, when it was
                // marked as complete, it was determined that it could be edited
                // later.
                String status = c.getString(c.getColumnIndex(InstanceColumns.STATUS));
                String strCanEditWhenComplete =
                        c.getString(c.getColumnIndex(InstanceColumns.CAN_EDIT_WHEN_COMPLETE));

                boolean canEdit = status.equals(InstanceProviderAPI.STATUS_INCOMPLETE)
                        || Boolean.parseBoolean(strCanEditWhenComplete);
                if (!canEdit) {
                    createErrorDialog(getString(R.string.cannot_edit_completed_form),
                            DO_NOT_EXIT);
                    return;
                }
                // caller wants to view/edit a form, so launch formentryactivity
                Intent parentIntent = this.getIntent();
                Intent intent = new Intent(Intent.ACTION_EDIT, instanceUri);
                String formMode = parentIntent.getStringExtra(ApplicationConstants.BundleKeys.FORM_MODE);
                if (formMode == null || ApplicationConstants.FormModes.EDIT_SAVED.equalsIgnoreCase(formMode)) {
                    intent.putExtra(ApplicationConstants.BundleKeys.FORM_MODE, ApplicationConstants.FormModes.EDIT_SAVED);
                } else {
                    intent.putExtra(ApplicationConstants.BundleKeys.FORM_MODE, ApplicationConstants.FormModes.VIEW_SENT);
                }
                startActivity(intent);
            }
            finish();
        }
    }

    @Override
    protected void onResume() {
        if (instanceSyncTask != null) {
            instanceSyncTask.setDiskSyncListener(this);
        }
        super.onResume();

        if (instanceSyncTask.getStatus() == AsyncTask.Status.FINISHED) {
            syncComplete(instanceSyncTask.getStatusMessage());
        }
    }

    @Override
    protected void onPause() {
        if (instanceSyncTask != null) {
            instanceSyncTask.setDiskSyncListener(null);
        }
        super.onPause();
    }

    @Override
    public void syncComplete(String result) {
        TextView textView = (TextView) findViewById(R.id.status_text);
        textView.setText(result);

        if (mListAdapter.isEmpty()) {
            emptyView.setVisibility(View.VISIBLE);
        } else {
            emptyView.setVisibility(View.GONE);
        }
    }

    @Override
    protected void onStart() {
        super.onStart();
        Collect.getInstance().getActivityLogger().logOnStart(this);
    }

    @Override
    protected void onStop() {
        Collect.getInstance().getActivityLogger().logOnStop(this);
        super.onStop();
    }

    private void setupAdapter() {
        String[] data = new String[]{
                InstanceColumns.DISPLAY_NAME, InstanceColumns.DISPLAY_SUBTEXT, InstanceColumns.DELETED_DATE
        };
        int[] view = new int[]{
                R.id.text1, R.id.text2, R.id.text4
        };

        if (editMode) {
            listAdapter = new SimpleCursorAdapter(this, R.layout.two_item, getCursor(), data, view);
        } else {
            listAdapter = new ViewSentListAdapter(this, R.layout.two_item, getCursor(), data, view);
        }
        setListAdapter(listAdapter);
    }

    @Override
    protected String getSortingOrderKey() {
        return editMode ? INSTANCE_LIST_ACTIVITY_SORTING_ORDER : VIEW_SENT_FORM_SORTING_ORDER;
    }

    @Override
    protected void updateAdapter() {
        listAdapter.changeCursor(getCursor());
    }

    private Cursor getCursor() {
        Cursor cursor;
        if (editMode) {
            cursor = new InstancesDao().getUnsentInstancesCursor(getFilterText(), getSortingOrder());
        } else {
            cursor = new InstancesDao().getSentInstancesCursor(getFilterText(), getSortingOrder());
        }

        return cursor;
    }

    private void createErrorDialog(String errorMsg, final boolean shouldExit) {
        Collect.getInstance().getActivityLogger().logAction(this, "createErrorDialog", "show");

        alertDialog = new AlertDialog.Builder(this).create();
        alertDialog.setIcon(android.R.drawable.ic_dialog_info);
        alertDialog.setMessage(errorMsg);
        DialogInterface.OnClickListener errorListener = new DialogInterface.OnClickListener() {
            @Override
            public void onClick(DialogInterface dialog, int i) {
                switch (i) {
                    case DialogInterface.BUTTON_POSITIVE:
                        Collect.getInstance().getActivityLogger().logAction(this,
                                "createErrorDialog",
                                shouldExit ? "exitApplication" : "OK");
                        if (shouldExit) {
                            finish();
                        }
                        break;
                }
            }
        };
        alertDialog.setCancelable(false);
        alertDialog.setButton(getString(R.string.ok), errorListener);
        alertDialog.show();
    }


}<|MERGE_RESOLUTION|>--- conflicted
+++ resolved
@@ -71,27 +71,16 @@
 
         String formMode = getIntent().getStringExtra(ApplicationConstants.BundleKeys.FORM_MODE);
         if (formMode == null || ApplicationConstants.FormModes.EDIT_SAVED.equalsIgnoreCase(formMode)) {
-<<<<<<< HEAD
             mToolbar.setTitle(getString(R.string.review_data));
-            mEditMode = true;
-            mSortingOptions = new String[]{
-=======
-            setTitle(getString(R.string.review_data));
             editMode = true;
             sortingOptions = new String[]{
->>>>>>> b96ee9ce
                     getString(R.string.sort_by_name_asc), getString(R.string.sort_by_name_desc),
                     getString(R.string.sort_by_date_asc), getString(R.string.sort_by_date_desc),
                     getString(R.string.sort_by_status_asc), getString(R.string.sort_by_status_desc)
             };
         } else {
-<<<<<<< HEAD
             mToolbar.setTitle(getString(R.string.view_sent_forms));
-            mSortingOptions = new String[]{
-=======
-            setTitle(getString(R.string.view_sent_forms));
             sortingOptions = new String[]{
->>>>>>> b96ee9ce
                     getString(R.string.sort_by_name_asc), getString(R.string.sort_by_name_desc),
                     getString(R.string.sort_by_date_asc), getString(R.string.sort_by_date_desc)
             };
